# -*- coding: utf-8 -*-

# PLEASE DO NOT EDIT THIS FILE, IT IS GENERATED AND WILL BE OVERWRITTEN:
# https://github.com/ccxt/ccxt/blob/master/CONTRIBUTING.md#how-to-contribute-code

from ccxt.async_support.base.exchange import Exchange
import base64
import hashlib
import math
import json
from ccxt.base.errors import ExchangeError
from ccxt.base.errors import AuthenticationError
from ccxt.base.errors import ArgumentsRequired
from ccxt.base.errors import InsufficientFunds
from ccxt.base.errors import InvalidOrder
from ccxt.base.errors import OrderNotFound
from ccxt.base.errors import NotSupported
from ccxt.base.errors import DDoSProtection
from ccxt.base.errors import ExchangeNotAvailable
from ccxt.base.errors import InvalidNonce
from ccxt.base.decimal_to_precision import SIGNIFICANT_DIGITS


class bitfinex (Exchange):

    def describe(self):
        return self.deep_extend(super(bitfinex, self).describe(), {
            'id': 'bitfinex',
            'name': 'Bitfinex',
            'countries': ['VG'],
            'version': 'v1',
            'rateLimit': 1500,
            'certified': True,
            # new metainfo interface
            'has': {
                'CORS': False,
                'createDepositAddress': True,
                'deposit': True,
                'fetchClosedOrders': True,
                'fetchDepositAddress': True,
                'fetchTradingFees': True,
                'fetchFundingFees': True,
                'fetchMyTrades': True,
                'fetchOHLCV': True,
                'fetchOpenOrders': True,
                'fetchOrder': True,
                'fetchTickers': True,
                'fetchTransactions': True,
                'fetchDeposits': False,
                'fetchWithdrawals': False,
                'withdraw': True,
            },
            'timeframes': {
                '1m': '1m',
                '5m': '5m',
                '15m': '15m',
                '30m': '30m',
                '1h': '1h',
                '3h': '3h',
                '6h': '6h',
                '12h': '12h',
                '1d': '1D',
                '1w': '7D',
                '2w': '14D',
                '1M': '1M',
            },
            'urls': {
                'logo': 'https://user-images.githubusercontent.com/1294454/27766244-e328a50c-5ed2-11e7-947b-041416579bb3.jpg',
                'api': 'https://api.bitfinex.com',
                'www': 'https://www.bitfinex.com',
                'doc': [
                    'https://bitfinex.readme.io/v1/docs',
                    'https://github.com/bitfinexcom/bitfinex-api-node',
                ],
            },
            'api': {
                'v2': {
                    'get': [
                        'candles/trade:{timeframe}:{symbol}/{section}',
                        'candles/trade:{timeframe}:{symbol}/last',
                        'candles/trade:{timeframe}:{symbol}/hist',
                    ],
                },
                'public': {
                    'get': [
                        'book/{symbol}',
                        # 'candles/{symbol}',
                        'lendbook/{currency}',
                        'lends/{currency}',
                        'pubticker/{symbol}',
                        'stats/{symbol}',
                        'symbols',
                        'symbols_details',
                        'tickers',
                        'today',
                        'trades/{symbol}',
                    ],
                },
                'private': {
                    'post': [
                        'account_fees',
                        'account_infos',
                        'balances',
                        'basket_manage',
                        'credits',
                        'deposit/new',
                        'funding/close',
                        'history',
                        'history/movements',
                        'key_info',
                        'margin_infos',
                        'mytrades',
                        'mytrades_funding',
                        'offer/cancel',
                        'offer/new',
                        'offer/status',
                        'offers',
                        'offers/hist',
                        'order/cancel',
                        'order/cancel/all',
                        'order/cancel/multi',
                        'order/cancel/replace',
                        'order/new',
                        'order/new/multi',
                        'order/status',
                        'orders',
                        'orders/hist',
                        'position/claim',
                        'position/close',
                        'positions',
                        'summary',
                        'taken_funds',
                        'total_taken_funds',
                        'transfer',
                        'unused_taken_funds',
                        'withdraw',
                    ],
                },
            },
            'fees': {
                'trading': {
                    'tierBased': True,
                    'percentage': True,
                    'maker': 0.1 / 100,
                    'taker': 0.2 / 100,
                    'tiers': {
                        'taker': [
                            [0, 0.2 / 100],
                            [500000, 0.2 / 100],
                            [1000000, 0.2 / 100],
                            [2500000, 0.2 / 100],
                            [5000000, 0.2 / 100],
                            [7500000, 0.2 / 100],
                            [10000000, 0.18 / 100],
                            [15000000, 0.16 / 100],
                            [20000000, 0.14 / 100],
                            [25000000, 0.12 / 100],
                            [30000000, 0.1 / 100],
                        ],
                        'maker': [
                            [0, 0.1 / 100],
                            [500000, 0.08 / 100],
                            [1000000, 0.06 / 100],
                            [2500000, 0.04 / 100],
                            [5000000, 0.02 / 100],
                            [7500000, 0],
                            [10000000, 0],
                            [15000000, 0],
                            [20000000, 0],
                            [25000000, 0],
                            [30000000, 0],
                        ],
                    },
                },
                'funding': {
                    'tierBased': False,  # True for tier-based/progressive
                    'percentage': False,  # fixed commission
                    # Actually deposit fees are free for larger deposits(> $1000 USD equivalent)
                    # these values below are deprecated, we should not hardcode fees and limits anymore
                    # to be reimplemented with bitfinex funding fees from their API or web endpoints
                    'deposit': {
                        'BTC': 0.0004,
                        'IOTA': 0.5,
                        'ETH': 0.0027,
                        'BCH': 0.0001,
                        'LTC': 0.001,
                        'EOS': 0.24279,
                        'XMR': 0.04,
                        'SAN': 0.99269,
                        'DASH': 0.01,
                        'ETC': 0.01,
                        'XRP': 0.02,
                        'YYW': 16.915,
                        'NEO': 0,
                        'ZEC': 0.001,
                        'BTG': 0,
                        'OMG': 0.14026,
                        'DATA': 20.773,
                        'QASH': 1.9858,
                        'ETP': 0.01,
                        'QTUM': 0.01,
                        'EDO': 0.95001,
                        'AVT': 1.3045,
                        'USDT': 0,
                        'TRX': 28.184,
                        'ZRX': 1.9947,
                        'RCN': 10.793,
                        'TNB': 31.915,
                        'SNT': 14.976,
                        'RLC': 1.414,
                        'GNT': 5.8952,
                        'SPK': 10.893,
                        'REP': 0.041168,
                        'BAT': 6.1546,
                        'ELF': 1.8753,
                        'FUN': 32.336,
                        'SNG': 18.622,
                        'AID': 8.08,
                        'MNA': 16.617,
                        'NEC': 1.6504,
                    },
                    'withdraw': {
                        'BTC': 0.0004,
                        'IOTA': 0.5,
                        'ETH': 0.0027,
                        'BCH': 0.0001,
                        'LTC': 0.001,
                        'EOS': 0.24279,
                        'XMR': 0.04,
                        'SAN': 0.99269,
                        'DASH': 0.01,
                        'ETC': 0.01,
                        'XRP': 0.02,
                        'YYW': 16.915,
                        'NEO': 0,
                        'ZEC': 0.001,
                        'BTG': 0,
                        'OMG': 0.14026,
                        'DATA': 20.773,
                        'QASH': 1.9858,
                        'ETP': 0.01,
                        'QTUM': 0.01,
                        'EDO': 0.95001,
                        'AVT': 1.3045,
                        'USDT': 20,
                        'TRX': 28.184,
                        'ZRX': 1.9947,
                        'RCN': 10.793,
                        'TNB': 31.915,
                        'SNT': 14.976,
                        'RLC': 1.414,
                        'GNT': 5.8952,
                        'SPK': 10.893,
                        'REP': 0.041168,
                        'BAT': 6.1546,
                        'ELF': 1.8753,
                        'FUN': 32.336,
                        'SNG': 18.622,
                        'AID': 8.08,
                        'MNA': 16.617,
                        'NEC': 1.6504,
                    },
                },
            },
            'commonCurrencies': {
                'ABS': 'ABYSS',
                'AIO': 'AION',
                'ATM': 'ATMI',
                'BCC': 'CST_BCC',
                'BCU': 'CST_BCU',
                'CTX': 'CTXC',
                'DAD': 'DADI',
                'DAT': 'DATA',
                'DSH': 'DASH',
                'HOT': 'Hydro Protocol',
                'IOS': 'IOST',
                'IOT': 'IOTA',
                'IQX': 'IQ',
                'MIT': 'MITH',
                'MNA': 'MANA',
                'NCA': 'NCASH',
                'ORS': 'ORS Group',  # conflict with Origin Sport  #3230
                'POY': 'POLY',
                'QSH': 'QASH',
                'QTM': 'QTUM',
                'SEE': 'SEER',
                'SNG': 'SNGLS',
                'SPK': 'SPANK',
                'STJ': 'STORJ',
                'YYW': 'YOYOW',
                'USD': 'USDT',
                'UTN': 'UTNP',
            },
            'exceptions': {
                'exact': {
                    'temporarily_unavailable': ExchangeNotAvailable,  # Sorry, the service is temporarily unavailable. See https://www.bitfinex.com/ for more info.
                    'Order could not be cancelled.': OrderNotFound,  # non-existent order
                    'No such order found.': OrderNotFound,  # ?
                    'Order price must be positive.': InvalidOrder,  # on price <= 0
                    'Could not find a key matching the given X-BFX-APIKEY.': AuthenticationError,
                    'This API key does not have permission for self action': AuthenticationError,  # authenticated but not authorized
                    'Key price should be a decimal number, e.g. "123.456"': InvalidOrder,  # on isNaN(price)
                    'Key amount should be a decimal number, e.g. "123.456"': InvalidOrder,  # on isNaN(amount)
                    'ERR_RATE_LIMIT': DDoSProtection,
                    'Ratelimit': DDoSProtection,
                    'Nonce is too small.': InvalidNonce,
                    'No summary found.': ExchangeError,  # fetchTradingFees(summary) endpoint can give self vague error message
                    'Cannot evaluate your available balance, please try again': ExchangeNotAvailable,
                },
                'broad': {
                    'Invalid order: not enough exchange balance for ': InsufficientFunds,  # when buying cost is greater than the available quote currency
                    'Invalid order: minimum size for ': InvalidOrder,  # when amount below limits.amount.min
                    'Invalid order': InvalidOrder,  # ?
                    'The available balance is only': InsufficientFunds,  # {"status":"error","message":"Cannot withdraw 1.0027 ETH from your exchange wallet. The available balance is only 0.0 ETH. If you have limit orders, open positions, unused or active margin funding, self will decrease your available balance. To increase it, you can cancel limit orders or reduce/close your positions.","withdrawal_id":0,"fees":"0.0027"}
                },
            },
            'precisionMode': SIGNIFICANT_DIGITS,
            'options': {
                'currencyNames': {
                    'AGI': 'agi',
                    'AID': 'aid',
                    'AIO': 'aio',
                    'ANT': 'ant',
                    'AVT': 'aventus',  # #1811
                    'BAT': 'bat',
                    'BCH': 'bcash',  # undocumented
                    'BCI': 'bci',
                    'BFT': 'bft',
                    'BTC': 'bitcoin',
                    'BTG': 'bgold',
                    'CFI': 'cfi',
                    'DAI': 'dai',
                    'DADI': 'dad',
                    'DASH': 'dash',
                    'DATA': 'datacoin',
                    'DTH': 'dth',
                    'EDO': 'eidoo',  # #1811
                    'ELF': 'elf',
                    'EOS': 'eos',
                    'ETC': 'ethereumc',
                    'ETH': 'ethereum',
                    'ETP': 'metaverse',
                    'FUN': 'fun',
                    'GNT': 'golem',
                    'IOST': 'ios',
                    'IOTA': 'iota',
                    'LRC': 'lrc',
                    'LTC': 'litecoin',
                    'LYM': 'lym',
                    'MANA': 'mna',
                    'MIT': 'mit',
                    'MKR': 'mkr',
                    'MTN': 'mtn',
                    'NEO': 'neo',
                    'ODE': 'ode',
                    'OMG': 'omisego',
                    'OMNI': 'mastercoin',
                    'QASH': 'qash',
                    'QTUM': 'qtum',  # #1811
                    'RCN': 'rcn',
                    'RDN': 'rdn',
                    'REP': 'rep',
                    'REQ': 'req',
                    'RLC': 'rlc',
                    'SAN': 'santiment',
                    'SNGLS': 'sng',
                    'SNT': 'status',
                    'SPANK': 'spk',
                    'STORJ': 'stj',
                    'TNB': 'tnb',
                    'TRX': 'trx',
                    'USD': 'wire',
                    'UTK': 'utk',
                    'USDT': 'tetheruso',  # undocumented
                    'VEE': 'vee',
                    'WAX': 'wax',
                    'XLM': 'xlm',
                    'XMR': 'monero',
                    'XRP': 'ripple',
                    'XVG': 'xvg',
                    'YOYOW': 'yoyow',
                    'ZEC': 'zcash',
                    'ZRX': 'zrx',
                },
            },
        })

    async def fetch_funding_fees(self, params={}):
        await self.load_markets()
        response = await self.privatePostAccountFees(params)
        fees = response['withdraw']
        withdraw = {}
        ids = list(fees.keys())
        for i in range(0, len(ids)):
            id = ids[i]
            code = id
            if id in self.currencies_by_id:
                currency = self.currencies_by_id[id]
                code = currency['code']
            withdraw[code] = self.safe_float(fees, id)
        return {
            'info': response,
            'withdraw': withdraw,
            'deposit': withdraw,  # only for deposits of less than $1000
        }

    async def fetch_trading_fees(self, params={}):
        await self.load_markets()
        response = await self.privatePostSummary(params)
        return {
            'info': response,
            'maker': self.safe_float(response, 'maker_fee'),
            'taker': self.safe_float(response, 'taker_fee'),
        }

    async def fetch_markets(self):
        markets = await self.publicGetSymbolsDetails()
        result = []
        for p in range(0, len(markets)):
            market = markets[p]
            id = market['pair'].upper()
            baseId = id[0:3]
            quoteId = id[3:6]
            base = self.common_currency_code(baseId)
            quote = self.common_currency_code(quoteId)
            symbol = base + '/' + quote
            precision = {
                'price': market['price_precision'],
                'amount': market['price_precision'],
            }
            limits = {
                'amount': {
                    'min': self.safe_float(market, 'minimum_order_size'),
                    'max': self.safe_float(market, 'maximum_order_size'),
                },
                'price': {
                    'min': math.pow(10, -precision['price']),
                    'max': math.pow(10, precision['price']),
                },
            }
            limits['cost'] = {
                'min': limits['amount']['min'] * limits['price']['min'],
                'max': None,
            }
            result.append({
                'id': id,
                'symbol': symbol,
                'base': base,
                'quote': quote,
                'baseId': baseId,
                'quoteId': quoteId,
                'active': True,
                'precision': precision,
                'limits': limits,
                'info': market,
            })
        return result

    def calculate_fee(self, symbol, type, side, amount, price, takerOrMaker='taker', params={}):
        market = self.markets[symbol]
        rate = market[takerOrMaker]
        cost = amount * rate
        key = 'quote'
        if side == 'sell':
            cost *= price
        else:
            key = 'base'
        return {
            'type': takerOrMaker,
            'currency': market[key],
            'rate': rate,
            'cost': float(self.currency_to_precision(market[key], cost)),
        }

    async def fetch_balance(self, params={}):
        await self.load_markets()
        balanceType = self.safe_string(params, 'type', 'exchange')
        query = self.omit(params, 'type')
        balances = await self.privatePostBalances(query)
        result = {'info': balances}
        for i in range(0, len(balances)):
            balance = balances[i]
            if balance['type'] == balanceType:
                currency = balance['currency']
                uppercase = currency.upper()
                uppercase = self.common_currency_code(uppercase)
                account = self.account()
                account['free'] = float(balance['available'])
                account['total'] = float(balance['amount'])
                account['used'] = account['total'] - account['free']
                result[uppercase] = account
        return self.parse_balance(result)

    async def fetch_order_book(self, symbol, limit=None, params={}):
        await self.load_markets()
        request = {
            'symbol': self.market_id(symbol),
        }
        if limit is not None:
            request['limit_bids'] = limit
            request['limit_asks'] = limit
        orderbook = await self.publicGetBookSymbol(self.extend(request, params))
        return self.parse_order_book(orderbook, None, 'bids', 'asks', 'price', 'amount')

    async def fetch_tickers(self, symbols=None, params={}):
        await self.load_markets()
        tickers = await self.publicGetTickers(params)
        result = {}
        for i in range(0, len(tickers)):
            ticker = tickers[i]
            parsedTicker = self.parse_ticker(ticker)
            symbol = parsedTicker['symbol']
            result[symbol] = parsedTicker
        return result

    async def fetch_ticker(self, symbol, params={}):
        await self.load_markets()
        market = self.market(symbol)
        ticker = await self.publicGetPubtickerSymbol(self.extend({
            'symbol': market['id'],
        }, params))
        return self.parse_ticker(ticker, market)

    def parse_ticker(self, ticker, market=None):
        timestamp = self.safe_float(ticker, 'timestamp') * 1000
        symbol = None
        if market is not None:
            symbol = market['symbol']
        elif 'pair' in ticker:
            id = ticker['pair']
            if id in self.markets_by_id:
                market = self.markets_by_id[id]
            if market is not None:
                symbol = market['symbol']
            else:
                baseId = id[0:3]
                quoteId = id[3:6]
                base = self.common_currency_code(baseId)
                quote = self.common_currency_code(quoteId)
                symbol = base + '/' + quote
        last = self.safe_float(ticker, 'last_price')
        return {
            'symbol': symbol,
            'timestamp': timestamp,
            'datetime': self.iso8601(timestamp),
            'high': self.safe_float(ticker, 'high'),
            'low': self.safe_float(ticker, 'low'),
            'bid': self.safe_float(ticker, 'bid'),
            'bidVolume': None,
            'ask': self.safe_float(ticker, 'ask'),
            'askVolume': None,
            'vwap': None,
            'open': None,
            'close': last,
            'last': last,
            'previousClose': None,
            'change': None,
            'percentage': None,
            'average': self.safe_float(ticker, 'mid'),
            'baseVolume': self.safe_float(ticker, 'volume'),
            'quoteVolume': None,
            'info': ticker,
        }

    def parse_trade(self, trade, market):
        timestamp = int(float(trade['timestamp'])) * 1000
        side = trade['type'].lower()
        orderId = self.safe_string(trade, 'order_id')
        price = self.safe_float(trade, 'price')
        amount = self.safe_float(trade, 'amount')
        cost = price * amount
        fee = None
        if 'fee_amount' in trade:
            feeCost = -self.safe_float(trade, 'fee_amount')
            feeCurrency = self.safe_string(trade, 'fee_currency')
            if feeCurrency in self.currencies_by_id:
                feeCurrency = self.currencies_by_id[feeCurrency]['code']
            fee = {
                'cost': feeCost,
                'currency': feeCurrency,
            }
        return {
            'id': str(trade['tid']),
            'info': trade,
            'timestamp': timestamp,
            'datetime': self.iso8601(timestamp),
            'symbol': market['symbol'],
            'type': None,
            'order': orderId,
            'side': side,
            'price': price,
            'amount': amount,
            'cost': cost,
            'fee': fee,
        }

    async def fetch_trades(self, symbol, since=None, limit=50, params={}):
        await self.load_markets()
        market = self.market(symbol)
        request = {
            'symbol': market['id'],
            'limit_trades': limit,
        }
        if since is not None:
            request['timestamp'] = int(since / 1000)
        response = await self.publicGetTradesSymbol(self.extend(request, params))
        return self.parse_trades(response, market, since, limit)

    async def fetch_my_trades(self, symbol=None, since=None, limit=None, params={}):
        if symbol is None:
            raise ArgumentsRequired(self.id + ' fetchMyTrades requires a symbol argument')
        await self.load_markets()
        market = self.market(symbol)
        request = {'symbol': market['id']}
        if limit is not None:
            request['limit_trades'] = limit
        if since is not None:
            request['timestamp'] = int(since / 1000)
        response = await self.privatePostMytrades(self.extend(request, params))
        return self.parse_trades(response, market, since, limit)

    async def create_order(self, symbol, type, side, amount, price=None, params={}):
        await self.load_markets()
        orderType = type
        if (type == 'limit') or (type == 'market'):
            orderType = 'exchange ' + type
        amount = self.amount_to_precision(symbol, amount)
        order = {
            'symbol': self.market_id(symbol),
            'amount': amount,
            'side': side,
            'type': orderType,
            'ocoorder': False,
            'buy_price_oco': 0,
            'sell_price_oco': 0,
        }
        if type == 'market':
            order['price'] = str(self.nonce())
        else:
            order['price'] = self.price_to_precision(symbol, price)
        result = await self.privatePostOrderNew(self.extend(order, params))
        return self.parse_order(result)

    async def cancel_order(self, id, symbol=None, params={}):
        await self.load_markets()
        return await self.privatePostOrderCancel({'order_id': int(id)})

    def parse_order(self, order, market=None):
        side = order['side']
        open = order['is_live']
        canceled = order['is_cancelled']
        status = None
        if open:
            status = 'open'
        elif canceled:
            status = 'canceled'
        else:
            status = 'closed'
        symbol = None
        if market is None:
            exchange = order['symbol'].upper()
            if exchange in self.markets_by_id:
                market = self.markets_by_id[exchange]
        if market is not None:
            symbol = market['symbol']
        orderType = order['type']
        exchange = orderType.find('exchange ') >= 0
        if exchange:
            parts = order['type'].split(' ')
            orderType = parts[1]
        timestamp = int(float(order['timestamp']) * 1000)
        result = {
            'info': order,
            'id': str(order['id']),
            'timestamp': timestamp,
            'datetime': self.iso8601(timestamp),
            'lastTradeTimestamp': None,
            'symbol': symbol,
            'type': orderType,
            'side': side,
            'price': self.safe_float(order, 'price'),
            'average': self.safe_float(order, 'avg_execution_price'),
            'amount': self.safe_float(order, 'original_amount'),
            'remaining': self.safe_float(order, 'remaining_amount'),
            'filled': self.safe_float(order, 'executed_amount'),
            'status': status,
            'fee': None,
        }
        return result

    async def fetch_open_orders(self, symbol=None, since=None, limit=None, params={}):
        await self.load_markets()
        if symbol is not None:
            if not(symbol in list(self.markets.keys())):
                raise ExchangeError(self.id + ' has no symbol ' + symbol)
        response = await self.privatePostOrders(params)
        orders = self.parse_orders(response, None, since, limit)
        if symbol is not None:
            orders = self.filter_by(orders, 'symbol', symbol)
        return orders

    async def fetch_closed_orders(self, symbol=None, since=None, limit=None, params={}):
        await self.load_markets()
        request = {}
        if limit is not None:
            request['limit'] = limit
        response = await self.privatePostOrdersHist(self.extend(request, params))
        orders = self.parse_orders(response, None, since, limit)
        if symbol is not None:
            orders = self.filter_by(orders, 'symbol', symbol)
        orders = self.filter_by(orders, 'status', 'closed')
        return orders

    async def fetch_order(self, id, symbol=None, params={}):
        await self.load_markets()
        response = await self.privatePostOrderStatus(self.extend({
            'order_id': int(id),
        }, params))
        return self.parse_order(response)

    def parse_ohlcv(self, ohlcv, market=None, timeframe='1m', since=None, limit=None):
        return [
            ohlcv[0],
            ohlcv[1],
            ohlcv[3],
            ohlcv[4],
            ohlcv[2],
            ohlcv[5],
        ]

    async def fetch_ohlcv(self, symbol, timeframe='1m', since=None, limit=None, params={}):
        await self.load_markets()
        if limit is None:
            limit = 100
        market = self.market(symbol)
        v2id = 't' + market['id']
        request = {
            'symbol': v2id,
            'timeframe': self.timeframes[timeframe],
            'sort': 1,
            'limit': limit,
        }
        if since is not None:
            request['start'] = since
        response = await self.v2GetCandlesTradeTimeframeSymbolHist(self.extend(request, params))
        return self.parse_ohlcvs(response, market, timeframe, since, limit)

    def get_currency_name(self, currency):
        if currency in self.options['currencyNames']:
            return self.options['currencyNames'][currency]
        raise NotSupported(self.id + ' ' + currency + ' not supported for withdrawal')

    async def create_deposit_address(self, currency, params={}):
        response = await self.fetch_deposit_address(currency, self.extend({
            'renew': 1,
        }, params))
        address = self.safe_string(response, 'address')
        self.check_address(address)
        return {
            'currency': currency,
            'address': address,
            'info': response['info'],
        }

    async def fetch_deposit_address(self, currency, params={}):
        name = self.get_currency_name(currency)
        request = {
            'method': name,
            'wallet_name': 'exchange',
            'renew': 0,  # a value of 1 will generate a new address
        }
        response = await self.privatePostDepositNew(self.extend(request, params))
        address = response['address']
        tag = None
        if 'address_pool' in response:
            tag = address
            address = response['address_pool']
        self.check_address(address)
        return {
            'currency': currency,
            'address': address,
            'tag': tag,
            'info': response,
        }

    async def fetch_transactions(self, code=None, since=None, limit=None, params={}):
        if code is None:
<<<<<<< HEAD
            raise ExchangeError(self.id + ' fetchTransactions() requires a currency code argument')
=======
            raise ArgumentsRequired(self.id + ' fetchTransactions() requires a currency code argument')
>>>>>>> 77cffd12
        await self.load_markets()
        currency = self.currency(code)
        request = {
            'currency': currency['id'],
        }
        if since is not None:
            request['since'] = int(since / 1000)
        response = await self.privatePostHistoryMovements(self.extend(request, params))
        #
        #     [
        #         {
        #             "id":581183,
        #             "txid": 123456,
        #             "currency":"BTC",
        #             "method":"BITCOIN",
        #             "type":"WITHDRAWAL",
        #             "amount":".01",
        #             "description":"3QXYWgRGX2BPYBpUDBssGbeWEa5zq6snBZ, offchain transfer ",
        #             "address":"3QXYWgRGX2BPYBpUDBssGbeWEa5zq6snBZ",
        #             "status":"COMPLETED",
        #             "timestamp":"1443833327.0",
        #             "timestamp_created": "1443833327.1",
        #             "fee": 0.1,
        #         }
        #     ]
        #
        return self.parseTransactions(response, currency, since, limit)

    def parse_transaction(self, transaction, currency=None):
        timestamp = self.safe_float(transaction, 'timestamp_created')
        if timestamp is not None:
            timestamp = int(timestamp * 1000)
        updated = self.safe_float(transaction, 'timestamp')
        if updated is not None:
            updated = int(updated * 1000)
        code = None
        if currency is None:
            currencyId = self.safe_string(transaction, 'currency')
            if currencyId in self.currencies_by_id:
                currency = self.currencies_by_id[currencyId]
            else:
                code = self.common_currency_code(currencyId)
        if currency is not None:
            code = currency['code']
        type = self.safe_string(transaction, 'type')  # DEPOSIT or WITHDRAWAL
        if type is not None:
            type = type.lower()
        status = self.parse_transaction_status(self.safe_string(transaction, 'status'))
        feeCost = self.safe_float(transaction, 'fee')
        if feeCost is not None:
            feeCost = abs(feeCost)
        return {
            'info': transaction,
            'id': self.safe_string(transaction, 'id'),
            'txid': self.safe_string(transaction, 'txid'),
            'timestamp': timestamp,
            'datetime': self.iso8601(timestamp),
            'address': self.safe_string(transaction, 'address'),
            'tag': None,  # refix it properly for the tag from description
            'type': type,
            'amount': self.safe_float(transaction, 'amount'),
            'currency': code,
            'status': status,
            'updated': updated,
            'fee': {
                'currency': code,
                'cost': feeCost,
                'rate': None,
            },
        }

    def parse_transaction_status(self, status):
        statuses = {
            'CANCELED': 'canceled',
            'ZEROCONFIRMED': 'failed',  # ZEROCONFIRMED happens e.g. in a double spend attempt(I had one in my movementsnot )
            'COMPLETED': 'ok',
        }
        return statuses[status] if (status in list(statuses.keys())) else status

    async def withdraw(self, currency, amount, address, tag=None, params={}):
        self.check_address(address)
        name = self.get_currency_name(currency)
        request = {
            'withdraw_type': name,
            'walletselected': 'exchange',
            'amount': str(amount),
            'address': address,
        }
        if tag:
            request['payment_id'] = tag
        responses = await self.privatePostWithdraw(self.extend(request, params))
        response = responses[0]
        id = response['withdrawal_id']
        message = response['message']
        errorMessage = self.findBroadlyMatchedKey(self.exceptions['broad'], message)
        if id == 0:
            if errorMessage is not None:
                ExceptionClass = self.exceptions['broad'][errorMessage]
                raise ExceptionClass(self.id + ' ' + message)
            raise ExchangeError(self.id + ' withdraw returned an id of zero: ' + self.json(response))
        return {
            'info': response,
            'id': id,
        }

    def nonce(self):
        return self.milliseconds()

    def sign(self, path, api='public', method='GET', params={}, headers=None, body=None):
        request = '/' + self.implode_params(path, params)
        if api == 'v2':
            request = '/' + api + request
        else:
            request = '/' + self.version + request
        query = self.omit(params, self.extract_params(path))
        url = self.urls['api'] + request
        if (api == 'public') or (path.find('/hist') >= 0):
            if query:
                suffix = '?' + self.urlencode(query)
                url += suffix
                request += suffix
        if api == 'private':
            self.check_required_credentials()
            nonce = self.nonce()
            query = self.extend({
                'nonce': str(nonce),
                'request': request,
            }, query)
            query = self.json(query)
            query = self.encode(query)
            payload = base64.b64encode(query)
            secret = self.encode(self.secret)
            signature = self.hmac(payload, secret, hashlib.sha384)
            headers = {
                'X-BFX-APIKEY': self.apiKey,
                'X-BFX-PAYLOAD': self.decode(payload),
                'X-BFX-SIGNATURE': signature,
            }
        return {'url': url, 'method': method, 'body': body, 'headers': headers}

    def handle_errors(self, code, reason, url, method, headers, body):
        if len(body) < 2:
            return
        if code >= 400:
            if body[0] == '{':
                response = json.loads(body)
                feedback = self.id + ' ' + self.json(response)
                message = None
                if 'message' in response:
                    message = response['message']
                elif 'error' in response:
                    message = response['error']
                else:
                    raise ExchangeError(feedback)  # malformed(to our knowledge) response
                exact = self.exceptions['exact']
                if message in exact:
                    raise exact[message](feedback)
                broad = self.exceptions['broad']
                broadKey = self.findBroadlyMatchedKey(broad, message)
                if broadKey is not None:
                    raise broad[broadKey](feedback)
                raise ExchangeError(feedback)  # unknown message<|MERGE_RESOLUTION|>--- conflicted
+++ resolved
@@ -785,11 +785,7 @@
 
     async def fetch_transactions(self, code=None, since=None, limit=None, params={}):
         if code is None:
-<<<<<<< HEAD
-            raise ExchangeError(self.id + ' fetchTransactions() requires a currency code argument')
-=======
             raise ArgumentsRequired(self.id + ' fetchTransactions() requires a currency code argument')
->>>>>>> 77cffd12
         await self.load_markets()
         currency = self.currency(code)
         request = {
