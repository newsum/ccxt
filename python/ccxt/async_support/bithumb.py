--- conflicted
+++ resolved
@@ -644,15 +644,9 @@
     async def cancel_order(self, id, symbol=None, params={}):
         side_in_params = ('side' in params)
         if not side_in_params:
-<<<<<<< HEAD
-            raise ExchangeError(self.id + ' cancelOrder requires a `symbol` argument and a `side` parameter(sell or buy)')
-        if symbol is None:
-            raise ExchangeError(self.id + ' cancelOrder requires a `symbol` argument and a `side` parameter(sell or buy)')
-=======
             raise ArgumentsRequired(self.id + ' cancelOrder requires a `symbol` argument and a `side` parameter(sell or buy)')
         if symbol is None:
             raise ArgumentsRequired(self.id + ' cancelOrder requires a `symbol` argument and a `side` parameter(sell or buy)')
->>>>>>> 74ae9f19
         market = self.market(symbol)
         side = 'bid' if (params['side'] == 'buy') else 'ask'
         params = self.omit(params, ['side', 'currency'])
