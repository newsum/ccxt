--- conflicted
+++ resolved
@@ -89,11 +89,8 @@
 from ccxt.async_support.btctradeua import btctradeua                      # noqa: F401
 from ccxt.async_support.btcturk import btcturk                            # noqa: F401
 from ccxt.async_support.buda import buda                                  # noqa: F401
-<<<<<<< HEAD
+from ccxt.async_support.bw import bw                                      # noqa: F401
 from ccxt.async_support.bybit import bybit                                # noqa: F401
-=======
-from ccxt.async_support.bw import bw                                      # noqa: F401
->>>>>>> 8597ba7c
 from ccxt.async_support.bytetrade import bytetrade                        # noqa: F401
 from ccxt.async_support.cex import cex                                    # noqa: F401
 from ccxt.async_support.chilebit import chilebit                          # noqa: F401
@@ -219,11 +216,8 @@
     'btctradeua',
     'btcturk',
     'buda',
-<<<<<<< HEAD
+    'bw',
     'bybit',
-=======
-    'bw',
->>>>>>> 8597ba7c
     'bytetrade',
     'cex',
     'chilebit',
