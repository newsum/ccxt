--- conflicted
+++ resolved
@@ -4,11 +4,7 @@
 
 # -----------------------------------------------------------------------------
 
-<<<<<<< HEAD
-__version__ = '1.26.10'
-=======
 __version__ = '1.27.94'
->>>>>>> 74ae9f19
 
 # -----------------------------------------------------------------------------
 
@@ -160,10 +156,7 @@
 from ccxt.async_support.phemex import phemex                              # noqa: F401
 from ccxt.async_support.poloniex import poloniex                          # noqa: F401
 from ccxt.async_support.probit import probit                              # noqa: F401
-<<<<<<< HEAD
-=======
 from ccxt.async_support.qtrade import qtrade                              # noqa: F401
->>>>>>> 74ae9f19
 from ccxt.async_support.rightbtc import rightbtc                          # noqa: F401
 from ccxt.async_support.southxchange import southxchange                  # noqa: F401
 from ccxt.async_support.stex import stex                                  # noqa: F401
@@ -291,10 +284,7 @@
     'phemex',
     'poloniex',
     'probit',
-<<<<<<< HEAD
-=======
     'qtrade',
->>>>>>> 74ae9f19
     'rightbtc',
     'southxchange',
     'stex',
