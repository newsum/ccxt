# -*- coding: utf-8 -*-

"""CCXT: CryptoCurrency eXchange Trading Library"""

# MIT License
# Copyright (c) 2017 Igor Kroitor
# Permission is hereby granted, free of charge, to any person obtaining a copy
# of this software and associated documentation files (the "Software"), to deal
# in the Software without restriction, including without limitation the rights
# to use, copy, modify, merge, publish, distribute, sublicense, and/or sell
# copies of the Software, and to permit persons to whom the Software is
# furnished to do so, subject to the following conditions:
# The above copyright notice and this permission notice shall be included in all
# copies or substantial portions of the Software.
# THE SOFTWARE IS PROVIDED "AS IS", WITHOUT WARRANTY OF ANY KIND, EXPRESS OR
# IMPLIED, INCLUDING BUT NOT LIMITED TO THE WARRANTIES OF MERCHANTABILITY,
# FITNESS FOR A PARTICULAR PURPOSE AND NONINFRINGEMENT. IN NO EVENT SHALL THE
# AUTHORS OR COPYRIGHT HOLDERS BE LIABLE FOR ANY CLAIM, DAMAGES OR OTHER
# LIABILITY, WHETHER IN AN ACTION OF CONTRACT, TORT OR OTHERWISE, ARISING FROM,
# OUT OF OR IN CONNECTION WITH THE SOFTWARE OR THE USE OR OTHER DEALINGS IN THE
# SOFTWARE.

# ----------------------------------------------------------------------------

<<<<<<< HEAD
__version__ = '1.26.10'
=======
__version__ = '1.27.94'
>>>>>>> 74ae9f19

# ----------------------------------------------------------------------------

from ccxt.base.exchange import Exchange                     # noqa: F401

from ccxt.base.decimal_to_precision import decimal_to_precision  # noqa: F401
from ccxt.base.decimal_to_precision import TRUNCATE              # noqa: F401
from ccxt.base.decimal_to_precision import ROUND                 # noqa: F401
from ccxt.base.decimal_to_precision import DECIMAL_PLACES        # noqa: F401
from ccxt.base.decimal_to_precision import SIGNIFICANT_DIGITS    # noqa: F401
from ccxt.base.decimal_to_precision import TICK_SIZE             # noqa: F401
from ccxt.base.decimal_to_precision import NO_PADDING            # noqa: F401
from ccxt.base.decimal_to_precision import PAD_WITH_ZERO         # noqa: F401

from ccxt.base import errors
from ccxt.base.errors import BaseError                      # noqa: F401
from ccxt.base.errors import ExchangeError                  # noqa: F401
from ccxt.base.errors import AuthenticationError            # noqa: F401
from ccxt.base.errors import PermissionDenied               # noqa: F401
from ccxt.base.errors import AccountSuspended               # noqa: F401
from ccxt.base.errors import ArgumentsRequired              # noqa: F401
from ccxt.base.errors import BadRequest                     # noqa: F401
from ccxt.base.errors import BadSymbol                      # noqa: F401
from ccxt.base.errors import BadResponse                    # noqa: F401
from ccxt.base.errors import NullResponse                   # noqa: F401
from ccxt.base.errors import InsufficientFunds              # noqa: F401
from ccxt.base.errors import InvalidAddress                 # noqa: F401
from ccxt.base.errors import AddressPending                 # noqa: F401
from ccxt.base.errors import InvalidOrder                   # noqa: F401
from ccxt.base.errors import OrderNotFound                  # noqa: F401
from ccxt.base.errors import OrderNotCached                 # noqa: F401
from ccxt.base.errors import CancelPending                  # noqa: F401
from ccxt.base.errors import OrderImmediatelyFillable       # noqa: F401
from ccxt.base.errors import OrderNotFillable               # noqa: F401
from ccxt.base.errors import DuplicateOrderId               # noqa: F401
from ccxt.base.errors import NotSupported                   # noqa: F401
from ccxt.base.errors import NetworkError                   # noqa: F401
from ccxt.base.errors import DDoSProtection                 # noqa: F401
from ccxt.base.errors import RateLimitExceeded              # noqa: F401
from ccxt.base.errors import ExchangeNotAvailable           # noqa: F401
from ccxt.base.errors import OnMaintenance                  # noqa: F401
from ccxt.base.errors import InvalidNonce                   # noqa: F401
from ccxt.base.errors import RequestTimeout                 # noqa: F401
from ccxt.base.errors import error_hierarchy                # noqa: F401

from ccxt._1btcxe import _1btcxe                            # noqa: F401
from ccxt.acx import acx                                    # noqa: F401
from ccxt.anxpro import anxpro                              # noqa: F401
from ccxt.aofex import aofex                                # noqa: F401
from ccxt.bcex import bcex                                  # noqa: F401
from ccxt.bequant import bequant                            # noqa: F401
from ccxt.bibox import bibox                                # noqa: F401
from ccxt.bigone import bigone                              # noqa: F401
from ccxt.binance import binance                            # noqa: F401
from ccxt.binanceje import binanceje                        # noqa: F401
from ccxt.binanceus import binanceus                        # noqa: F401
from ccxt.bit2c import bit2c                                # noqa: F401
from ccxt.bitbank import bitbank                            # noqa: F401
from ccxt.bitbay import bitbay                              # noqa: F401
from ccxt.bitcoincom import bitcoincom                      # noqa: F401
from ccxt.bitfinex import bitfinex                          # noqa: F401
from ccxt.bitfinex2 import bitfinex2                        # noqa: F401
from ccxt.bitflyer import bitflyer                          # noqa: F401
from ccxt.bitforex import bitforex                          # noqa: F401
from ccxt.bithumb import bithumb                            # noqa: F401
from ccxt.bitkk import bitkk                                # noqa: F401
from ccxt.bitmart import bitmart                            # noqa: F401
from ccxt.bitmax import bitmax                              # noqa: F401
from ccxt.bitmex import bitmex                              # noqa: F401
from ccxt.bitso import bitso                                # noqa: F401
from ccxt.bitstamp import bitstamp                          # noqa: F401
from ccxt.bitstamp1 import bitstamp1                        # noqa: F401
from ccxt.bittrex import bittrex                            # noqa: F401
from ccxt.bitz import bitz                                  # noqa: F401
from ccxt.bl3p import bl3p                                  # noqa: F401
from ccxt.bleutrade import bleutrade                        # noqa: F401
from ccxt.braziliex import braziliex                        # noqa: F401
from ccxt.btcalpha import btcalpha                          # noqa: F401
from ccxt.btcbox import btcbox                              # noqa: F401
from ccxt.btcmarkets import btcmarkets                      # noqa: F401
from ccxt.btctradeim import btctradeim                      # noqa: F401
from ccxt.btctradeua import btctradeua                      # noqa: F401
from ccxt.btcturk import btcturk                            # noqa: F401
from ccxt.buda import buda                                  # noqa: F401
from ccxt.bw import bw                                      # noqa: F401
from ccxt.bybit import bybit                                # noqa: F401
from ccxt.bytetrade import bytetrade                        # noqa: F401
from ccxt.cex import cex                                    # noqa: F401
from ccxt.chilebit import chilebit                          # noqa: F401
from ccxt.coinbase import coinbase                          # noqa: F401
from ccxt.coinbaseprime import coinbaseprime                # noqa: F401
from ccxt.coinbasepro import coinbasepro                    # noqa: F401
from ccxt.coincheck import coincheck                        # noqa: F401
from ccxt.coindcx import coindcx                            # noqa: F401
from ccxt.coinegg import coinegg                            # noqa: F401
from ccxt.coinex import coinex                              # noqa: F401
from ccxt.coinfalcon import coinfalcon                      # noqa: F401
from ccxt.coinflex import coinflex                          # noqa: F401
from ccxt.coinfloor import coinfloor                        # noqa: F401
from ccxt.coingi import coingi                              # noqa: F401
from ccxt.coinmarketcap import coinmarketcap                # noqa: F401
from ccxt.coinmate import coinmate                          # noqa: F401
from ccxt.coinone import coinone                            # noqa: F401
from ccxt.coinspot import coinspot                          # noqa: F401
from ccxt.coolcoin import coolcoin                          # noqa: F401
from ccxt.coss import coss                                  # noqa: F401
from ccxt.crex24 import crex24                              # noqa: F401
from ccxt.deribit import deribit                            # noqa: F401
from ccxt.digifinex import digifinex                        # noqa: F401
from ccxt.dsx import dsx                                    # noqa: F401
from ccxt.eterbase import eterbase                          # noqa: F401
from ccxt.exmo import exmo                                  # noqa: F401
from ccxt.exx import exx                                    # noqa: F401
from ccxt.fcoin import fcoin                                # noqa: F401
from ccxt.fcoinjp import fcoinjp                            # noqa: F401
from ccxt.flowbtc import flowbtc                            # noqa: F401
from ccxt.foxbit import foxbit                              # noqa: F401
from ccxt.ftx import ftx                                    # noqa: F401
from ccxt.fybse import fybse                                # noqa: F401
from ccxt.gateio import gateio                              # noqa: F401
from ccxt.gemini import gemini                              # noqa: F401
from ccxt.hbtc import hbtc                                  # noqa: F401
from ccxt.hitbtc import hitbtc                              # noqa: F401
from ccxt.hollaex import hollaex                            # noqa: F401
from ccxt.huobipro import huobipro                          # noqa: F401
from ccxt.huobiru import huobiru                            # noqa: F401
from ccxt.ice3x import ice3x                                # noqa: F401
from ccxt.idex import idex                                  # noqa: F401
from ccxt.independentreserve import independentreserve      # noqa: F401
from ccxt.indodax import indodax                            # noqa: F401
from ccxt.itbit import itbit                                # noqa: F401
from ccxt.kkex import kkex                                  # noqa: F401
from ccxt.kraken import kraken                              # noqa: F401
from ccxt.kucoin import kucoin                              # noqa: F401
from ccxt.kuna import kuna                                  # noqa: F401
from ccxt.lakebtc import lakebtc                            # noqa: F401
from ccxt.latoken import latoken                            # noqa: F401
from ccxt.lbank import lbank                                # noqa: F401
from ccxt.liquid import liquid                              # noqa: F401
from ccxt.livecoin import livecoin                          # noqa: F401
from ccxt.luno import luno                                  # noqa: F401
from ccxt.lykke import lykke                                # noqa: F401
from ccxt.mercado import mercado                            # noqa: F401
from ccxt.mixcoins import mixcoins                          # noqa: F401
from ccxt.oceanex import oceanex                            # noqa: F401
from ccxt.okcoin import okcoin                              # noqa: F401
from ccxt.okex import okex                                  # noqa: F401
from ccxt.paymium import paymium                            # noqa: F401
from ccxt.phemex import phemex                              # noqa: F401
from ccxt.poloniex import poloniex                          # noqa: F401
from ccxt.probit import probit                              # noqa: F401
<<<<<<< HEAD
=======
from ccxt.qtrade import qtrade                              # noqa: F401
>>>>>>> 74ae9f19
from ccxt.rightbtc import rightbtc                          # noqa: F401
from ccxt.southxchange import southxchange                  # noqa: F401
from ccxt.stex import stex                                  # noqa: F401
from ccxt.stronghold import stronghold                      # noqa: F401
from ccxt.surbitcoin import surbitcoin                      # noqa: F401
from ccxt.theocean import theocean                          # noqa: F401
from ccxt.therock import therock                            # noqa: F401
from ccxt.tidebit import tidebit                            # noqa: F401
from ccxt.tidex import tidex                                # noqa: F401
from ccxt.timex import timex                                # noqa: F401
from ccxt.topq import topq                                  # noqa: F401
from ccxt.upbit import upbit                                # noqa: F401
from ccxt.vaultoro import vaultoro                          # noqa: F401
from ccxt.vbtc import vbtc                                  # noqa: F401
from ccxt.whitebit import whitebit                          # noqa: F401
from ccxt.xbtce import xbtce                                # noqa: F401
from ccxt.yobit import yobit                                # noqa: F401
from ccxt.zaif import zaif                                  # noqa: F401
from ccxt.zb import zb                                      # noqa: F401

exchanges = [
    '_1btcxe',
    'acx',
    'anxpro',
    'aofex',
    'bcex',
    'bequant',
    'bibox',
    'bigone',
    'binance',
    'binanceje',
    'binanceus',
    'bit2c',
    'bitbank',
    'bitbay',
    'bitcoincom',
    'bitfinex',
    'bitfinex2',
    'bitflyer',
    'bitforex',
    'bithumb',
    'bitkk',
    'bitmart',
    'bitmax',
    'bitmex',
    'bitso',
    'bitstamp',
    'bitstamp1',
    'bittrex',
    'bitz',
    'bl3p',
    'bleutrade',
    'braziliex',
    'btcalpha',
    'btcbox',
    'btcmarkets',
    'btctradeim',
    'btctradeua',
    'btcturk',
    'buda',
    'bw',
    'bybit',
    'bytetrade',
    'cex',
    'chilebit',
    'coinbase',
    'coinbaseprime',
    'coinbasepro',
    'coincheck',
    'coindcx',
    'coinegg',
    'coinex',
    'coinfalcon',
    'coinflex',
    'coinfloor',
    'coingi',
    'coinmarketcap',
    'coinmate',
    'coinone',
    'coinspot',
    'coolcoin',
    'coss',
    'crex24',
    'deribit',
    'digifinex',
    'dsx',
    'eterbase',
    'exmo',
    'exx',
    'fcoin',
    'fcoinjp',
    'flowbtc',
    'foxbit',
    'ftx',
    'fybse',
    'gateio',
    'gemini',
    'hbtc',
    'hitbtc',
    'hollaex',
    'huobipro',
    'huobiru',
    'ice3x',
    'idex',
    'independentreserve',
    'indodax',
    'itbit',
    'kkex',
    'kraken',
    'kucoin',
    'kuna',
    'lakebtc',
    'latoken',
    'lbank',
    'liquid',
    'livecoin',
    'luno',
    'lykke',
    'mercado',
    'mixcoins',
    'oceanex',
    'okcoin',
    'okex',
    'paymium',
    'phemex',
    'poloniex',
    'probit',
<<<<<<< HEAD
=======
    'qtrade',
>>>>>>> 74ae9f19
    'rightbtc',
    'southxchange',
    'stex',
    'stronghold',
    'surbitcoin',
    'theocean',
    'therock',
    'tidebit',
    'tidex',
    'timex',
    'topq',
    'upbit',
    'vaultoro',
    'vbtc',
    'whitebit',
    'xbtce',
    'yobit',
    'zaif',
    'zb',
]

base = [
    'Exchange',
    'exchanges',
    'decimal_to_precision',
]

__all__ = base + errors.__all__ + exchanges<|MERGE_RESOLUTION|>--- conflicted
+++ resolved
@@ -22,11 +22,7 @@
 
 # ----------------------------------------------------------------------------
 
-<<<<<<< HEAD
-__version__ = '1.26.10'
-=======
 __version__ = '1.27.94'
->>>>>>> 74ae9f19
 
 # ----------------------------------------------------------------------------
 
@@ -178,10 +174,7 @@
 from ccxt.phemex import phemex                              # noqa: F401
 from ccxt.poloniex import poloniex                          # noqa: F401
 from ccxt.probit import probit                              # noqa: F401
-<<<<<<< HEAD
-=======
 from ccxt.qtrade import qtrade                              # noqa: F401
->>>>>>> 74ae9f19
 from ccxt.rightbtc import rightbtc                          # noqa: F401
 from ccxt.southxchange import southxchange                  # noqa: F401
 from ccxt.stex import stex                                  # noqa: F401
@@ -309,10 +302,7 @@
     'phemex',
     'poloniex',
     'probit',
-<<<<<<< HEAD
-=======
     'qtrade',
->>>>>>> 74ae9f19
     'rightbtc',
     'southxchange',
     'stex',
