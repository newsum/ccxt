# -*- coding: utf-8 -*-

# PLEASE DO NOT EDIT THIS FILE, IT IS GENERATED AND WILL BE OVERWRITTEN:
# https://github.com/ccxt/ccxt/blob/master/CONTRIBUTING.md#how-to-contribute-code

from ccxt.base.exchange import Exchange

# -----------------------------------------------------------------------------

try:
    basestring  # Python 3
except NameError:
    basestring = str  # Python 2
import base64
import hashlib
from ccxt.base.errors import ExchangeError
from ccxt.base.errors import AuthenticationError
from ccxt.base.errors import PermissionDenied
from ccxt.base.errors import ArgumentsRequired
from ccxt.base.errors import BadRequest
from ccxt.base.errors import InsufficientFunds
from ccxt.base.errors import InvalidOrder
from ccxt.base.errors import OrderNotFound
from ccxt.base.errors import NotSupported
from ccxt.base.errors import RateLimitExceeded
from ccxt.base.errors import OnMaintenance
from ccxt.base.errors import InvalidNonce


class gemini(Exchange):

    def describe(self):
        return self.deep_extend(super(gemini, self).describe(), {
            'id': 'gemini',
            'name': 'Gemini',
            'countries': ['US'],
            'rateLimit': 1500,  # 200 for private API
            'version': 'v1',
            'has': {
                'fetchDepositAddress': False,
                'createDepositAddress': True,
                'CORS': False,
                'fetchBidsAsks': False,
                'fetchTickers': False,
                'fetchMyTrades': True,
                'fetchOrder': True,
                'fetchOrders': False,
                'fetchOpenOrders': True,
                'fetchClosedOrders': False,
                'createMarketOrder': False,
                'withdraw': True,
                'fetchTransactions': True,
                'fetchWithdrawals': False,
                'fetchDeposits': False,
                'fetchOHLCV': True,
            },
            'urls': {
                'logo': 'https://user-images.githubusercontent.com/1294454/27816857-ce7be644-6096-11e7-82d6-3c257263229c.jpg',
                'api': {
                    'public': 'https://api.gemini.com',
                    'private': 'https://api.gemini.com',
                    'web': 'https://docs.gemini.com',
                },
                'www': 'https://gemini.com/',
                'doc': [
                    'https://docs.gemini.com/rest-api',
                    'https://docs.sandbox.gemini.com',
                ],
                'test': {
                    'public': 'https://api.sandbox.gemini.com',
                    'private': 'https://api.sandbox.gemini.com',
                    'web': 'https://docs.sandbox.gemini.com',
                },
                'fees': [
                    'https://gemini.com/api-fee-schedule',
                    'https://gemini.com/trading-fees',
                    'https://gemini.com/transfer-fees',
                ],
            },
            'api': {
                'web': {
                    'get': [
                        'rest-api',
                    ],
                },
                'public': {
                    'get': [
                        'v1/symbols',
                        'v1/pubticker/{symbol}',
                        'v1/book/{symbol}',
                        'v1/trades/{symbol}',
                        'v1/auction/{symbol}',
                        'v1/auction/{symbol}/history',
                        'v2/candles/{symbol}/{timeframe}',
                        'v2/ticker/{symbol}',
                    ],
                },
                'private': {
                    'post': [
                        'v1/order/new',
                        'v1/order/cancel',
                        'v1/order/cancel/session',
                        'v1/order/cancel/all',
                        'v1/order/status',
                        'v1/orders',
                        'v1/mytrades',
                        'v1/notionalvolume',
                        'v1/tradevolume',
                        'v1/transfers',
                        'v1/balances',
                        'v1/deposit/{currency}/newAddress',
                        'v1/withdraw/{currency}',
                        'v1/heartbeat',
                        'v1/transfers',
                    ],
                },
            },
            'fees': {
                'trading': {
                    'taker': 0.0035,
                    'maker': 0.001,
                },
            },
            'httpExceptions': {
                '400': BadRequest,  # Auction not open or paused, ineligible timing, market not open, or the request was malformed, in the case of a private API request, missing or malformed Gemini private API authentication headers
                '403': PermissionDenied,  # The API key is missing the role necessary to access self private API endpoint
                '404': OrderNotFound,  # Unknown API entry point or Order not found
                '406': InsufficientFunds,  # Insufficient Funds
                '429': RateLimitExceeded,  # Rate Limiting was applied
                '500': ExchangeError,  # The server encountered an error
                '502': ExchangeError,  # Technical issues are preventing the request from being satisfied
                '503': OnMaintenance,  # The exchange is down for maintenance
            },
            'timeframes': {
                '1m': '1m',
                '5m': '5m',
                '15m': '15m',
                '30m': '30m',
                '1h': '1hr',
                '6h': '6hr',
                '1d': '1day',
            },
            'exceptions': {
                'exact': {
                    'AuctionNotOpen': BadRequest,  # Failed to place an auction-only order because there is no current auction open for self symbol
                    'ClientOrderIdTooLong': BadRequest,  # The Client Order ID must be under 100 characters
                    'ClientOrderIdMustBeString': BadRequest,  # The Client Order ID must be a string
                    'ConflictingOptions': BadRequest,  # New orders using a combination of order execution options are not supported
                    'EndpointMismatch': BadRequest,  # The request was submitted to an endpoint different than the one in the payload
                    'EndpointNotFound': BadRequest,  # No endpoint was specified
                    'IneligibleTiming': BadRequest,  # Failed to place an auction order for the current auction on self symbol because the timing is not eligible, new orders may only be placed before the auction begins.
                    'InsufficientFunds': InsufficientFunds,  # The order was rejected because of insufficient funds
                    'InvalidJson': BadRequest,  # The JSON provided is invalid
                    'InvalidNonce': InvalidNonce,  # The nonce was not greater than the previously used nonce, or was not present
                    'InvalidOrderType': InvalidOrder,  # An unknown order type was provided
                    'InvalidPrice': InvalidOrder,  # For new orders, the price was invalid
                    'InvalidQuantity': InvalidOrder,  # A negative or otherwise invalid quantity was specified
                    'InvalidSide': InvalidOrder,  # For new orders, and invalid side was specified
                    'InvalidSignature': AuthenticationError,  # The signature did not match the expected signature
                    'InvalidSymbol': BadRequest,  # An invalid symbol was specified
                    'InvalidTimestampInPayload': BadRequest,  # The JSON payload contained a timestamp parameter with an unsupported value.
                    'Maintenance': OnMaintenance,  # The system is down for maintenance
                    'MarketNotOpen': InvalidOrder,  # The order was rejected because the market is not accepting new orders
                    'MissingApikeyHeader': AuthenticationError,  # The X-GEMINI-APIKEY header was missing
                    'MissingOrderField': InvalidOrder,  # A required order_id field was not specified
                    'MissingRole': AuthenticationError,  # The API key used to access self endpoint does not have the required role assigned to it
                    'MissingPayloadHeader': AuthenticationError,  # The X-GEMINI-PAYLOAD header was missing
                    'MissingSignatureHeader': AuthenticationError,  # The X-GEMINI-SIGNATURE header was missing
                    'NoSSL': AuthenticationError,  # You must use HTTPS to access the API
                    'OptionsMustBeArray': BadRequest,  # The options parameter must be an array.
                    'OrderNotFound': OrderNotFound,  # The order specified was not found
                    'RateLimit': RateLimitExceeded,  # Requests were made too frequently. See Rate Limits below.
                    'System': ExchangeError,  # We are experiencing technical issues
                    'UnsupportedOption': BadRequest,  # This order execution option is not supported.
                },
                'broad': {
                    'The Gemini Exchange is currently undergoing maintenance.': OnMaintenance,  # The Gemini Exchange is currently undergoing maintenance. Please check https://status.gemini.com/ for more information.
                },
            },
            'options': {
                'fetchMarketsMethod': 'fetch_markets_from_web',
            },
        })

    def fetch_markets(self, params={}):
        method = self.safe_value(self.options, 'fetchMarketsMethod', 'fetch_markets_from_api')
        return getattr(self, method)(params)

    def fetch_markets_from_web(self, symbols=None, params={}):
        response = self.webGetRestApi(params)
        sections = response.split('<h1 id="symbols-and-minimums">Symbols and minimums</h1>')
        numSections = len(sections)
        error = self.id + ' the ' + self.name + ' API doc HTML markup has changed, breaking the parser of order limits and precision info for ' + self.name + ' markets.'
        if numSections != 2:
            raise NotSupported(error)
        tables = sections[1].split('tbody>')
        numTables = len(tables)
        if numTables < 2:
            raise NotSupported(error)
        rows = tables[1].split("\n<tr>\n")  # eslint-disable-line quotes
        numRows = len(rows)
        if numRows < 2:
            raise NotSupported(error)
        apiSymbols = self.fetch_markets_from_api(params)
        indexedSymbols = self.index_by(apiSymbols, 'symbol')
        result = []
        # skip the first element(empty string)
        for i in range(1, numRows):
            row = rows[i]
            cells = row.split("</td>\n")  # eslint-disable-line quotes
            numCells = len(cells)
            if numCells < 9:
                raise NotSupported(error)
            #     [
            #         '<td>BTC',  # currency
            #         '<td>0.00001 BTC(1e-5)',  # min order size
            #         '<td>0.00000001 BTC(1e-8)',  # tick size
            #         '<td>0.01 USD',  # usd price increment
            #         '<td>N/A',  # btc price increment
            #         '<td>0.0001 ETH(1e-4)',  # eth price increment
            #         '<td>0.0001 BCH(1e-4)',  # bch price increment
            #         '<td>0.001 LTC(1e-3)',  # ltc price increment
            #         '</tr>'
            #     ]
            #
            uppercaseBaseId = cells[0].replace('<td>', '')
            baseId = uppercaseBaseId.lower()
            base = self.safe_currency_code(baseId)
            quoteIds = ['usd', 'btc', 'eth', 'bch', 'ltc']
            minAmountString = cells[1].replace('<td>', '')
            minAmountParts = minAmountString.split(' ')
            minAmount = self.safe_float(minAmountParts, 0)
            amountPrecisionString = cells[2].replace('<td>', '')
            amountPrecisionParts = amountPrecisionString.split(' ')
            amountPrecision = self.precision_from_string(amountPrecisionParts[0])
            for j in range(0, len(quoteIds)):
                quoteId = quoteIds[j]
                quote = self.safe_currency_code(quoteId)
                pricePrecisionIndex = self.sum(3, j)
                pricePrecisionString = cells[pricePrecisionIndex].replace('<td>', '')
                if pricePrecisionString == 'N/A':
                    continue
                pricePrecisionParts = pricePrecisionString.split(' ')
                pricePrecision = self.precision_from_string(pricePrecisionParts[0])
                symbol = base + '/' + quote
<<<<<<< HEAD
=======
                if not (symbol in indexedSymbols):
                    continue
>>>>>>> 74ae9f19
                id = baseId + quoteId
                active = None
                result.append({
                    'id': id,
                    'info': row,
                    'symbol': symbol,
                    'base': base,
                    'quote': quote,
                    'baseId': baseId,
                    'quoteId': quoteId,
                    'active': active,
                    'precision': {
                        'amount': amountPrecision,
                        'price': pricePrecision,
                    },
                    'limits': {
                        'amount': {
                            'min': minAmount,
                            'max': None,
                        },
                        'price': {
                            'min': None,
                            'max': None,
                        },
                        'cost': {
                            'min': None,
                            'max': None,
                        },
                    },
                })
        return result

    def fetch_markets_from_api(self, params={}):
        response = self.publicGetV1Symbols(params)
        result = []
        for i in range(0, len(response)):
            id = response[i]
            market = id
            baseId = id[0:3]
            quoteId = id[3:6]
            base = self.safe_currency_code(baseId)
            quote = self.safe_currency_code(quoteId)
            symbol = base + '/' + quote
            precision = {
                'amount': None,
                'price': None,
            }
            result.append({
                'id': id,
                'info': market,
                'symbol': symbol,
                'base': base,
                'quote': quote,
                'baseId': baseId,
                'quoteId': quoteId,
                'precision': precision,
                'limits': {
                    'amount': {
                        'min': None,
                        'max': None,
                    },
                    'price': {
                        'min': None,
                        'max': None,
                    },
                    'cost': {
                        'min': None,
                        'max': None,
                    },
                },
                'active': None,
            })
        return result

    def fetch_order_book(self, symbol, limit=None, params={}):
        self.load_markets()
        request = {
            'symbol': self.market_id(symbol),
        }
        if limit is not None:
            request['limit_bids'] = limit
            request['limit_asks'] = limit
        response = self.publicGetV1BookSymbol(self.extend(request, params))
        return self.parse_order_book(response, None, 'bids', 'asks', 'price', 'amount')

    def fetch_ticker(self, symbol, params={}):
        self.load_markets()
        market = self.market(symbol)
        request = {
            'symbol': market['id'],
        }
        ticker = self.publicGetV1PubtickerSymbol(self.extend(request, params))
        timestamp = self.safe_integer(ticker['volume'], 'timestamp')
        baseCurrency = market['base']  # unified structures are guaranteed to have unified fields
        quoteCurrency = market['quote']  # so we don't need safe-methods for unified structures
        last = self.safe_float(ticker, 'last')
        return {
            'symbol': symbol,
            'timestamp': timestamp,
            'datetime': self.iso8601(timestamp),
            'high': None,
            'low': None,
            'bid': self.safe_float(ticker, 'bid'),
            'bidVolume': None,
            'ask': self.safe_float(ticker, 'ask'),
            'askVolume': None,
            'vwap': None,
            'open': None,
            'close': last,
            'last': last,
            'previousClose': None,
            'change': None,
            'percentage': None,
            'average': None,
            'baseVolume': self.safe_float(ticker['volume'], baseCurrency),
            'quoteVolume': self.safe_float(ticker['volume'], quoteCurrency),
            'info': ticker,
        }

    def parse_trade(self, trade, market=None):
        timestamp = self.safe_integer(trade, 'timestampms')
        id = self.safe_string(trade, 'tid')
        orderId = self.safe_string(trade, 'order_id')
        feeCurrencyId = self.safe_string(trade, 'fee_currency')
        feeCurrencyCode = self.safe_currency_code(feeCurrencyId)
        fee = {
            'cost': self.safe_float(trade, 'fee_amount'),
            'currency': feeCurrencyCode,
        }
        price = self.safe_float(trade, 'price')
        amount = self.safe_float(trade, 'amount')
        cost = None
        if price is not None:
            if amount is not None:
                cost = price * amount
        type = None
        side = self.safe_string_lower(trade, 'type')
        symbol = None
        if market is not None:
            symbol = market['symbol']
        return {
            'id': id,
            'order': orderId,
            'info': trade,
            'timestamp': timestamp,
            'datetime': self.iso8601(timestamp),
            'symbol': symbol,
            'type': type,
            'side': side,
            'takerOrMaker': None,
            'price': price,
            'cost': cost,
            'amount': amount,
            'fee': fee,
        }

    def fetch_trades(self, symbol, since=None, limit=None, params={}):
        self.load_markets()
        market = self.market(symbol)
        request = {
            'symbol': market['id'],
        }
        response = self.publicGetV1TradesSymbol(self.extend(request, params))
        return self.parse_trades(response, market, since, limit)

    def fetch_balance(self, params={}):
        self.load_markets()
        response = self.privatePostV1Balances(params)
        result = {'info': response}
        for i in range(0, len(response)):
            balance = response[i]
            currencyId = self.safe_string(balance, 'currency')
            code = self.safe_currency_code(currencyId)
            account = self.account()
            account['free'] = self.safe_float(balance, 'available')
            account['total'] = self.safe_float(balance, 'amount')
            result[code] = account
        return self.parse_balance(result)

    def parse_order(self, order, market=None):
        timestamp = self.safe_integer(order, 'timestampms')
        amount = self.safe_float(order, 'original_amount')
        remaining = self.safe_float(order, 'remaining_amount')
        filled = self.safe_float(order, 'executed_amount')
        status = 'closed'
        if order['is_live']:
            status = 'open'
        if order['is_cancelled']:
            status = 'canceled'
        price = self.safe_float(order, 'price')
        average = self.safe_float(order, 'avg_execution_price')
        cost = None
        if filled is not None:
            if average is not None:
                cost = filled * average
        type = self.safe_string(order, 'type')
        if type == 'exchange limit':
            type = 'limit'
        elif type == 'market buy' or type == 'market sell':
            type = 'market'
        else:
            type = order['type']
        fee = None
        symbol = None
        if market is None:
            marketId = self.safe_string(order, 'symbol')
            if marketId in self.markets_by_id:
                market = self.markets_by_id[marketId]
        if market is not None:
            symbol = market['symbol']
        id = self.safe_string(order, 'order_id')
        side = self.safe_string_lower(order, 'side')
        clientOrderId = self.safe_string(order, 'client_order_id')
        return {
            'id': id,
            'clientOrderId': clientOrderId,
            'info': order,
            'timestamp': timestamp,
            'datetime': self.iso8601(timestamp),
            'lastTradeTimestamp': None,
            'status': status,
            'symbol': symbol,
            'type': type,
            'side': side,
            'price': price,
            'average': average,
            'cost': cost,
            'amount': amount,
            'filled': filled,
            'remaining': remaining,
            'fee': fee,
            'trades': None,
        }

    def fetch_order(self, id, symbol=None, params={}):
        self.load_markets()
        request = {
            'order_id': id,
        }
        response = self.privatePostV1OrderStatus(self.extend(request, params))
        return self.parse_order(response)

    def fetch_open_orders(self, symbol=None, since=None, limit=None, params={}):
        self.load_markets()
        response = self.privatePostV1Orders(params)
        orders = self.parse_orders(response, None, since, limit)
        if symbol is not None:
            market = self.market(symbol)  # throws on non-existent symbol
            orders = self.filter_by_symbol(orders, market['symbol'])
        return orders

    def create_order(self, symbol, type, side, amount, price=None, params={}):
        self.load_markets()
        if type == 'market':
            raise ExchangeError(self.id + ' allows limit orders only')
        nonce = self.nonce()
        request = {
            'client_order_id': str(nonce),
            'symbol': self.market_id(symbol),
            'amount': str(amount),
            'price': str(price),
            'side': side,
            'type': 'exchange limit',  # gemini allows limit orders only
        }
        response = self.privatePostV1OrderNew(self.extend(request, params))
        return {
            'info': response,
            'id': response['order_id'],
        }

    def cancel_order(self, id, symbol=None, params={}):
        self.load_markets()
        request = {
            'order_id': id,
        }
        return self.privatePostV1OrderCancel(self.extend(request, params))

    def fetch_my_trades(self, symbol=None, since=None, limit=None, params={}):
        if symbol is None:
            raise ArgumentsRequired(self.id + ' fetchMyTrades requires a symbol argument')
        self.load_markets()
        market = self.market(symbol)
        request = {
            'symbol': market['id'],
        }
        if limit is not None:
            request['limit_trades'] = limit
        if since is not None:
            request['timestamp'] = int(since / 1000)
        response = self.privatePostV1Mytrades(self.extend(request, params))
        return self.parse_trades(response, market, since, limit)

    def withdraw(self, code, amount, address, tag=None, params={}):
        self.check_address(address)
        self.load_markets()
        currency = self.currency(code)
        request = {
            'currency': currency['id'],
            'amount': amount,
            'address': address,
        }
        response = self.privatePostV1WithdrawCurrency(self.extend(request, params))
        return {
            'info': response,
            'id': self.safe_string(response, 'txHash'),
        }

    def nonce(self):
        return self.milliseconds()

    def fetch_transactions(self, code=None, since=None, limit=None, params={}):
        self.load_markets()
        request = {}
        if limit is not None:
            request['limit_transfers'] = limit
        if since is not None:
            request['timestamp'] = since
        response = self.privatePostV1Transfers(self.extend(request, params))
        return self.parse_transactions(response)

    def parse_transaction(self, transaction, currency=None):
        timestamp = self.safe_integer(transaction, 'timestampms')
        currencyId = self.safe_string(transaction, 'currency')
        code = self.safe_currency_code(currencyId, currency)
        address = self.safe_string(transaction, 'destination')
        type = self.safe_string_lower(transaction, 'type')
        status = 'pending'
        # When deposits show as Advanced or Complete they are available for trading.
        if transaction['status']:
            status = 'ok'
        fee = None
        feeAmount = self.safe_float(transaction, 'feeAmount')
        if feeAmount is not None:
            fee = {
                'cost': feeAmount,
                'currency': code,
            }
        return {
            'info': transaction,
            'id': self.safe_string(transaction, 'eid'),
            'txid': self.safe_string(transaction, 'txHash'),
            'timestamp': timestamp,
            'datetime': self.iso8601(timestamp),
            'address': address,
            'tag': None,  # or is it defined?
            'type': type,  # direction of the transaction,('deposit' | 'withdraw')
            'amount': self.safe_float(transaction, 'amount'),
            'currency': code,
            'status': status,
            'updated': None,
            'fee': fee,
        }

    def sign(self, path, api='public', method='GET', params={}, headers=None, body=None):
        url = '/' + self.implode_params(path, params)
        query = self.omit(params, self.extract_params(path))
        if api == 'private':
            self.check_required_credentials()
            nonce = self.nonce()
            request = self.extend({
                'request': url,
                'nonce': nonce,
            }, query)
            payload = self.json(request)
            payload = base64.b64encode(self.encode(payload))
            signature = self.hmac(payload, self.encode(self.secret), hashlib.sha384)
            headers = {
                'Content-Type': 'text/plain',
                'X-GEMINI-APIKEY': self.apiKey,
                'X-GEMINI-PAYLOAD': self.decode(payload),
                'X-GEMINI-SIGNATURE': signature,
            }
        else:
            if query:
                url += '?' + self.urlencode(query)
        url = self.urls['api'][api] + url
        return {'url': url, 'method': method, 'body': body, 'headers': headers}

    def handle_errors(self, httpCode, reason, url, method, headers, body, response, requestHeaders, requestBody):
        if response is None:
            if isinstance(body, basestring):
                feedback = self.id + ' ' + body
                self.throw_broadly_matched_exception(self.exceptions['broad'], body, feedback)
            return  # fallback to default error handler
        #
        #     {
        #         "result": "error",
        #         "reason": "BadNonce",
        #         "message": "Out-of-sequence nonce <1234> precedes previously used nonce <2345>"
        #     }
        #
        result = self.safe_string(response, 'result')
        if result == 'error':
            reason = self.safe_string(response, 'reason')
            message = self.safe_string(response, 'message')
            feedback = self.id + ' ' + message
            self.throw_exactly_matched_exception(self.exceptions['exact'], reason, feedback)
            self.throw_exactly_matched_exception(self.exceptions['exact'], message, feedback)
            self.throw_broadly_matched_exception(self.exceptions['broad'], message, feedback)
            raise ExchangeError(feedback)  # unknown message

    def create_deposit_address(self, code, params={}):
        self.load_markets()
        currency = self.currency(code)
        request = {
            'currency': currency['id'],
        }
        response = self.privatePostV1DepositCurrencyNewAddress(self.extend(request, params))
        address = self.safe_string(response, 'address')
        self.check_address(address)
        return {
            'currency': code,
            'address': address,
            'tag': None,
            'info': response,
        }

    def fetch_ohlcv(self, symbol, timeframe='5m', since=None, limit=None, params={}):
        self.load_markets()
        market = self.market(symbol)
        request = {
            'timeframe': self.timeframes[timeframe],
            'symbol': market['id'],
        }
        response = self.publicGetV2CandlesSymbolTimeframe(self.extend(request, params))
        return self.parse_ohlcvs(response, market, timeframe, since, limit)<|MERGE_RESOLUTION|>--- conflicted
+++ resolved
@@ -243,11 +243,8 @@
                 pricePrecisionParts = pricePrecisionString.split(' ')
                 pricePrecision = self.precision_from_string(pricePrecisionParts[0])
                 symbol = base + '/' + quote
-<<<<<<< HEAD
-=======
                 if not (symbol in indexedSymbols):
                     continue
->>>>>>> 74ae9f19
                 id = baseId + quoteId
                 active = None
                 result.append({
