declare module 'ccxt' {

    /**
     * Represents an associative array of a same type.
     */
    interface Dictionary<T> {
        [key: string]: T;
    }

    // errors.js -----------------------------------------

    export class BaseError extends Error {
        constructor(message: string);
    }

    export class ExchangeError extends BaseError {}
    export class AuthenticationError extends ExchangeError {}
    export class PermissionDenied extends AuthenticationError {}
    export class AccountSuspended extends AuthenticationError {}
    export class ArgumentsRequired extends ExchangeError {}
    export class BadRequest extends ExchangeError {}
    export class BadSymbol extends BadRequest {}
    export class BadResponse extends ExchangeError {}
    export class NullResponse extends BadResponse {}
    export class InsufficientFunds extends ExchangeError {}
    export class InvalidAddress extends ExchangeError {}
    export class AddressPending extends InvalidAddress {}
    export class InvalidOrder extends ExchangeError {}
    export class OrderNotFound extends InvalidOrder {}
    export class OrderNotCached extends InvalidOrder {}
    export class CancelPending extends InvalidOrder {}
    export class OrderImmediatelyFillable extends InvalidOrder {}
    export class OrderNotFillable extends InvalidOrder {}
    export class DuplicateOrderId extends InvalidOrder {}
    export class NotSupported extends ExchangeError {}
    export class NetworkError extends BaseError {}
    export class DDoSProtection extends NetworkError {}
    export class RateLimitExceeded extends DDoSProtection {}
    export class ExchangeNotAvailable extends NetworkError {}
    export class OnMaintenance extends ExchangeNotAvailable {}
    export class InvalidNonce extends NetworkError {}
    export class RequestTimeout extends NetworkError {}

    // -----------------------------------------------

    export const version: string;
    export const exchanges: string[];

    export interface MinMax {
        min: number;
        max: number | undefined;
    }

    export interface Market {
        id: string;
        symbol: string;
        base: string;
        quote: string;
        baseId: string,
        quoteId: string,
        active: boolean;
        precision: { base: number, quote: number, amount: number, price: number };
        limits: { amount: MinMax, price: MinMax, cost?: MinMax };
        tierBased: boolean,
        percentage: boolean,
        taker: number,
        maker: number,
        info: any,
    }

    export interface Order {
        id: string;
        datetime: string;
        timestamp: number;
        lastTradeTimestamp: number;
        status: 'open' | 'closed' | 'canceled';
        symbol: string;
        type: 'market' | 'limit';
        side: 'buy' | 'sell';
        price: number;
        average?: number;
        amount: number;
        filled: number;
        remaining: number;
        cost: number;
        trades: Trade[];
        fee: Fee;
        info: any;
    }

    export interface OrderBook {
        asks: [number, number][];
        bids: [number, number][];
        datetime: string;
        timestamp: number;
        nonce: number;
    }

    export interface Trade {
        amount: number;                  // amount of base currency
        datetime: string;                // ISO8601 datetime with milliseconds;
        id: string;                      // string trade id
        info: any;                        // the original decoded JSON as is
        order?: string;                  // string order id or undefined/None/null
        price: number;                   // float price in quote currency
        timestamp: number;               // Unix timestamp in milliseconds
        type?: 'market' | 'limit';       // order type, 'market', 'limit' or undefined/None/null
        side: 'buy' | 'sell';            // direction of the trade, 'buy' or 'sell'
        symbol: string;                  // symbol in CCXT format
        takerOrMaker: 'taker' | 'maker'; // string, 'taker' or 'maker'
        cost: number;                    // total cost (including fees), `price * amount`
        fee: Fee;
    }

    export interface Ticker {
        symbol: string;
        info: any;
        timestamp: number;
        datetime: string;
        high: number;
        low: number;
        bid: number;
        bidVolume?: number;
        ask: number;
        askVolume?: number;
        vwap?: number;
        open?: number;
        close?: number;
        last?: number;
        previousClose?: number;
        change?: number;
        percentage?: number;
        average?: number;
        quoteVolume?: number;
        baseVolume?: number;
    }

    export interface Transaction {
        info: any;
        id: string;
        txid?: string;
        timestamp: number;
        datetime: string;
        address: string;
        type: "deposit" | "withdrawal";
        amount: number;
        currency: string;
        status: "pending" | "ok";
        updated: number;
        fee: Fee;
    }

    export interface Tickers extends Dictionary<Ticker> {
        info: any;
    }

    export interface Currency {
        id: string;
        code: string;
        numericId?: number;
        precision: number;
    }

    export interface Balance {
        free: number;
        used: number;
        total: number;
    }

    export interface PartialBalances extends Dictionary<number> {
    }

    export interface Balances extends Dictionary<Balance> {
        info: any;
    }

    export interface DepositAddress {
        currency: string;
        address: string;
        status: string;
        info: any;
    }

    export interface Fee {
        type: 'taker' | 'maker';
        currency: string;
        rate: number;
        cost: number;
    }

    export interface WithdrawalResponse {
        info: any;
        id: string;
    }

    export interface DepositAddressResponse {
        currency: string;
        address: string;
        info: any;
        tag?: string;
    }

    /** [ timestamp, open, high, low, close, volume ] */
    export type OHLCV = [number, number, number, number, number, number];

    /** Request parameters */
    type Params = Dictionary<string | number>;

    export class Exchange {
        constructor(config?: {[key in keyof Exchange]?: Exchange[key]});
        // allow dynamic keys
        [key: string]: any;
        // properties
        version: string;
        apiKey: string;
        secret: string;
        password: string;
        uid: string;
        requiredCredentials: {
            apiKey: boolean;
            secret: boolean;
            uid: boolean;
            login: boolean;
            password: boolean;
            twofa: boolean;
            privateKey: boolean;
            walletAddress: boolean;
            token: boolean;
        };
        options: {
            [key: string]: any;
            fetchTradesMethod: 'publicGetAggTrades' | string;
            fetchTickersMethod: 'publicGetTicker24hr' | string;
            defaultTimeInForce: 'GTC' | string;
            defaultLimitOrderType: 'limit' | 'market' | string;
            hasAlreadyAuthenticatedSuccessfully: boolean;
            warnOnFetchOpenOrdersWithoutSymbol: boolean;
            recvWindow: number;
            timeDifference: number;
            adjustForTimeDifference: boolean;
            parseOrderToPrecision: boolean;
            newOrderRespType: {
                market: 'FULL' | string;
                limit: 'RESULT' | string;
            };
        };
        urls: {
            logo: string;
            api: string | Dictionary<string>;
            test: string | Dictionary<string>;
            www: string;
            doc: string[];
            api_management?: string;
            fees: string;
            referral: string;
        };
        precisionMode: number;
        hash: any;
        hmac: any;
        jwt: any;
        binaryConcat: any;
        stringToBinary: any;
        stringToBase64: any;
        base64ToBinary: any;
        base64ToString: any;
        binaryToString: any;
        utf16ToBase64: any;
        urlencode: any;
        pluck: any;
        unique: any;
        extend: any;
        deepExtend: any;
        flatten: any;
        groupBy: any;
        indexBy: any;
        sortBy: any;
        keysort: any;
        decimal: any;
        safeFloat: any;
        safeString: any;
        safeInteger: any;
        safeValue: any;
        capitalize: any;
        json: JSON["stringify"]
        sum: any;
        ordered: any;
        aggregate: any;
        truncate: any;
        name: string;
        // nodeVersion: string;
        fees: object;
        enableRateLimit: boolean;
        countries: string[];
        // set by loadMarkets
        markets: Dictionary<Market>;
        marketsById: Dictionary<Market>;
        currencies: Dictionary<Currency>;
        ids: string[];
        symbols: string[];
        id: string;
        proxy: string;
        parse8601: typeof Date.parse
        milliseconds: typeof Date.now;
        rateLimit: number;  // milliseconds = seconds * 1000
        timeout: number; // milliseconds
        verbose: boolean;
        twofa: boolean;// two-factor authentication
        substituteCommonCurrencyCodes: boolean;
        timeframes: Dictionary<number | string>;
        has: Dictionary<boolean | 'emulated'>; // https://github.com/ccxt/ccxt/pull/1984
        balance: object;
        orderbooks: object;
        orders: object;
        trades: object;
        userAgent: { 'User-Agent': string } | false;
        limits: { amount: MinMax, price: MinMax, cost: MinMax };
        hasCancelAllOrders: boolean;
        hasCancelOrder: boolean;
        hasCancelOrders: boolean;
        hasCORS: boolean;
        hasCreateDepositAddress: boolean;
        hasCreateLimitOrder: boolean;
        hasCreateMarketOrder: boolean;
        hasCreateOrder: boolean;
        hasDeposit: boolean;
        hasEditOrder: boolean;
        hasFetchBalance: boolean;
        hasFetchBidsAsks: boolean;
        hasFetchClosedOrders: boolean;
        hasFetchCurrencies: boolean;
        hasFetchDepositAddress: boolean;
        hasFetchDeposits: boolean;
        hasFetchFundingFees: boolean;
        hasFetchL2OrderBook: boolean;
        hasFetchLedger: boolean;
        hasFetchMarkets: boolean;
        hasFetchMyTrades: boolean;
        hasFetchOHLCV: boolean;
        hasFetchOpenOrders: boolean;
        hasFetchOrder: boolean;
        hasFetchOrderBook: boolean;
        hasFetchOrderBooks: boolean;
        hasFetchOrders: boolean;
        hasFetchStatus: boolean;
        hasFetchTicker: boolean;
        hasFetchTickers: boolean;
        hasFetchTime: boolean;
        hasFetchTrades: boolean;
        hasFetchTradingFee: boolean;
        hasFetchTradingFees: boolean;
        hasFetchTradingLimits: boolean;
        hasFetchTransactions: boolean;
        hasFetchWithdrawals: boolean;
        hasPrivateAPI: boolean;
        hasPublicAPI: boolean;
        hasWithdraw: boolean;

        // methods
        account (): Balance;
        cancelAllOrders (...args: any): Promise<any>; // TODO: add function signatures
        cancelOrder (id: string, symbol?: string, params?: Params): Promise<Order>;
        cancelOrders (...args: any): Promise<any>; // TODO: add function signatures
        checkRequiredCredentials (): void;
        commonCurrencyCode (currency: string): string;
        createDepositAddress (currency: string, params?: Params): Promise<DepositAddressResponse>;
        createLimitOrder (symbol: string, side: Order['side'], amount: number, price?: number, params?: Params): Promise<Order>;
        createMarketOrder (symbol: string, side: Order['side'], amount: number, price?: number, params?: Params): Promise<Order>;
        createOrder (symbol: string, type: Order['type'], side: Order['side'], amount: number, price?: number, params?: Params): Promise<Order>;
        decode (str: string): string;
        defaults (): any;
        defineRestApi (api: any, methodName: any, options?: Dictionary<any>): void;
        deposit (...args: any): Promise<any>; // TODO: add function signatures
        describe (): any;
        editOrder (id: string, symbol: string, type: Order['type'], side: Order['side'], amount: number, price?: number, params?: Params): Promise<Order>;
        encode (str: string): string;
        encodeURIComponent (...args: any[]): string;
        extractParams (str: string): string[];
        fetch (url: string, method?: string, headers?: any, body?: any): Promise<any>;
        fetch2 (path: any, api?: string, method?: string, params?: Params, headers?: any, body?: any): Promise<any>;
        fetchBalance (params?: Params): Promise<Balances>;
        fetchBidsAsks (symbols?: string[], params?: Params): Promise<any>;
        fetchClosedOrders (symbol?: string, since?: number, limit?: number, params?: Params): Promise<Order[]>;
        fetchCurrencies (params?: Params): Promise<Dictionary<Currency>>;
        fetchDepositAddress (currency: string, params?: Params): Promise<DepositAddressResponse>;
        fetchDeposits (currency?: string, since?: number, limit?: number, params?: Params): Promise<Transaction[]>;
        fetchFreeBalance (params?: Params): Promise<PartialBalances>;
        fetchFundingFees (...args: any): Promise<any>; // TODO: add function signatures
        fetchL2OrderBook (...args: any): Promise<any>; // TODO: add function signatures
        fetchLedger (...args: any): Promise<any>; // TODO: add function signatures
        fetchMarkets (): Promise<Market[]>;
        fetchMyTrades (symbol?: string, since?: any, limit?: any, params?: Params): Promise<Trade[]>;
        fetchOHLCV (symbol: string, timeframe?: string, since?: number, limit?: number, params?: Params): Promise<OHLCV[]>;
        fetchOpenOrders (symbol?: string, since?: number, limit?: number, params?: Params): Promise<Order[]>;
        fetchOrder (id: string, symbol: string, params?: Params): Promise<Order>;
        fetchOrderBook (symbol: string, limit?: number, params?: Params): Promise<OrderBook>;
        fetchOrderBooks (...args: any): Promise<any>; // TODO: add function signatures
        fetchOrders (symbol?: string, since?: number, limit?: number, params?: Params): Promise<Order[]>;
        fetchOrderStatus (id: string, market: string): Promise<string>;
        fetchStatus (...args: any): Promise<any>; // TODO: add function signatures
        fetchTicker (symbol: string, params?: Params): Promise<Ticker>;
        fetchTickers (symbols?: string[], params?: Params): Promise<Dictionary<Ticker>>;
        fetchTime (params?: Params): Promise<number>;
        fetchTotalBalance (params?: Params): Promise<PartialBalances>;
        fetchTrades (symbol: string, since?: number, limit?: number, params?: Params): Promise<Trade[]>;
        fetchTradingFee (...args: any): Promise<any>; // TODO: add function signatures
        fetchTradingFees (...args: any): Promise<any>; // TODO: add function signatures
        fetchTradingLimits (...args: any): Promise<any>; // TODO: add function signatures
        fetchTransactions (currency?: string, since?: number, limit?: number, params?: Params): Promise<Transaction[]>;
        fetchUsedBalance (params?: Params): Promise<PartialBalances>;
        fetchWithdrawals (currency?: string, since?: number, limit?: number, params?: Params): Promise<Transaction[]>;
        getMarket (symbol: string): Market;
        initRestRateLimiter (): void;
        iso8601 (timestamp: number | string): string;
        loadMarkets (reload?: boolean): Promise<Dictionary<Market>>;
        market (symbol: string): Market;
        marketId (symbol: string): string;
        marketIds (symbols: string[]): string[];
        microseconds (): number;
        nonce (): number;
        purgeCachedOrders (timestamp: number): void;
        request (path: string, api?: string, method?: string, params?: Params, headers?: any, body?: any): Promise<any>;
        seconds (): number;
        setMarkets (markets: Market[], currencies?: Currency[]): Dictionary<Market>;
        symbol (symbol: string): string;
        withdraw (currency: string, amount: number, address: string, tag?: string, params?: Params): Promise<WithdrawalResponse>;
        YmdHMS (timestamp: string, infix: string) : string;
    }

    /* tslint:disable */

    export class _1btcxe extends Exchange {}
    export class acx extends Exchange {}
    export class anxpro extends Exchange {}
    export class aofex extends Exchange {}
    export class bcex extends Exchange {}
    export class bequant extends hitbtc {}
    export class bibox extends Exchange {}
    export class bigone extends Exchange {}
    export class binance extends Exchange {}
    export class binanceje extends binance {}
    export class binanceus extends binance {}
    export class bit2c extends Exchange {}
    export class bitbank extends Exchange {}
    export class bitbay extends Exchange {}
    export class bitcoincom extends hitbtc2 {}
    export class bitfinex extends Exchange {}
    export class bitfinex2 extends bitfinex {}
    export class bitflyer extends Exchange {}
    export class bitforex extends Exchange {}
    export class bithumb extends Exchange {}
    export class bitkk extends zb {}
    export class bitmart extends Exchange {}
    export class bitmax extends Exchange {}
    export class bitmex extends Exchange {}
    export class bitso extends Exchange {}
    export class bitstamp extends Exchange {}
    export class bitstamp1 extends Exchange {}
    export class bittrex extends Exchange {}
    export class bitz extends Exchange {}
    export class bl3p extends Exchange {}
    export class bleutrade extends Exchange {}
    export class braziliex extends Exchange {}
    export class btcalpha extends Exchange {}
    export class btcbox extends Exchange {}
    export class btcmarkets extends Exchange {}
    export class btctradeim extends coinegg {}
    export class btctradeua extends Exchange {}
    export class btcturk extends Exchange {}
    export class buda extends Exchange {}
    export class bw extends Exchange {}
    export class bybit extends Exchange {}
    export class bytetrade extends Exchange {}
    export class cex extends Exchange {}
    export class chilebit extends foxbit {}
    export class coinbase extends Exchange {}
    export class coinbaseprime extends coinbasepro {}
    export class coinbasepro extends Exchange {}
    export class coincheck extends Exchange {}
    export class coindcx extends Exchange {}
    export class coinegg extends Exchange {}
    export class coinex extends Exchange {}
    export class coinfalcon extends Exchange {}
    export class coinflex extends Exchange {}
    export class coinfloor extends Exchange {}
    export class coingi extends Exchange {}
    export class coinmarketcap extends Exchange {}
    export class coinmate extends Exchange {}
    export class coinone extends Exchange {}
    export class coinspot extends Exchange {}
    export class coolcoin extends coinegg {}
    export class coss extends Exchange {}
    export class crex24 extends Exchange {}
    export class deribit extends Exchange {}
    export class digifinex extends Exchange {}
    export class dsx extends Exchange {}
    export class eterbase extends Exchange {}
    export class exmo extends Exchange {}
    export class exx extends Exchange {}
    export class fcoin extends Exchange {}
    export class fcoinjp extends fcoin {}
    export class flowbtc extends Exchange {}
    export class foxbit extends Exchange {}
    export class ftx extends Exchange {}
    export class fybse extends Exchange {}
    export class gateio extends Exchange {}
    export class gemini extends Exchange {}
    export class hbtc extends Exchange {}
    export class hitbtc extends Exchange {}
    export class hollaex extends Exchange {}
    export class huobipro extends Exchange {}
    export class huobiru extends huobipro {}
    export class ice3x extends Exchange {}
    export class idex extends Exchange {}
    export class independentreserve extends Exchange {}
    export class indodax extends Exchange {}
    export class itbit extends Exchange {}
    export class kkex extends Exchange {}
    export class kraken extends Exchange {}
    export class kucoin extends Exchange {}
    export class kuna extends acx {}
    export class lakebtc extends Exchange {}
    export class latoken extends Exchange {}
    export class lbank extends Exchange {}
    export class liquid extends Exchange {}
    export class livecoin extends Exchange {}
    export class luno extends Exchange {}
    export class lykke extends Exchange {}
    export class mercado extends Exchange {}
    export class mixcoins extends Exchange {}
    export class oceanex extends Exchange {}
    export class okcoin extends okex {}
    export class okex extends Exchange {}
    export class paymium extends Exchange {}
    export class phemex extends Exchange {}
    export class poloniex extends Exchange {}
    export class probit extends Exchange {}
<<<<<<< HEAD
=======
    export class qtrade extends Exchange {}
>>>>>>> 74ae9f19
    export class rightbtc extends Exchange {}
    export class southxchange extends Exchange {}
    export class stex extends Exchange {}
    export class stronghold extends Exchange {}
    export class surbitcoin extends foxbit {}
    export class theocean extends Exchange {}
    export class therock extends Exchange {}
    export class tidebit extends Exchange {}
    export class tidex extends Exchange {}
    export class timex extends Exchange {}
    export class topq extends bw {}
    export class upbit extends Exchange {}
    export class vaultoro extends Exchange {}
    export class vbtc extends foxbit {}
    export class whitebit extends Exchange {}
    export class xbtce extends Exchange {}
    export class yobit extends Exchange {}
    export class zaif extends Exchange {}
    export class zb extends Exchange {}

    /* tslint:enable */

}<|MERGE_RESOLUTION|>--- conflicted
+++ resolved
@@ -534,10 +534,7 @@
     export class phemex extends Exchange {}
     export class poloniex extends Exchange {}
     export class probit extends Exchange {}
-<<<<<<< HEAD
-=======
     export class qtrade extends Exchange {}
->>>>>>> 74ae9f19
     export class rightbtc extends Exchange {}
     export class southxchange extends Exchange {}
     export class stex extends Exchange {}
