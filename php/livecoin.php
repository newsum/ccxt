<?php

namespace ccxt;

// PLEASE DO NOT EDIT THIS FILE, IT IS GENERATED AND WILL BE OVERWRITTEN:
// https://github.com/ccxt/ccxt/blob/master/CONTRIBUTING.md#how-to-contribute-code

use Exception; // a common import
use \ccxt\ExchangeError;
use \ccxt\ArgumentsRequired;
use \ccxt\InsufficientFunds;
use \ccxt\InvalidOrder;
use \ccxt\OrderNotFound;

class livecoin extends Exchange {

    public function describe() {
        return $this->deep_extend(parent::describe (), array(
            'id' => 'livecoin',
            'name' => 'LiveCoin',
            'countries' => array( 'US', 'UK', 'RU' ),
            'rateLimit' => 1000,
            'userAgent' => $this->userAgents['chrome'],
            'has' => array(
                'fetchDepositAddress' => true,
                'fetchDeposits' => true,
                'CORS' => false,
                'fetchTickers' => true,
                'fetchCurrencies' => true,
                'fetchTradingFee' => true,
                'fetchTradingFees' => true,
                'fetchOrders' => true,
                'fetchOrder' => true,
                'fetchOpenOrders' => true,
                'fetchClosedOrders' => true,
                'fetchMyTrades' => true,
                'fetchWithdrawals' => true,
                'withdraw' => true,
            ),
            'urls' => array(
                'logo' => 'https://user-images.githubusercontent.com/1294454/27980768-f22fc424-638a-11e7-89c9-6010a54ff9be.jpg',
                'api' => 'https://api.livecoin.net',
                'www' => 'https://www.livecoin.net',
                'doc' => 'https://www.livecoin.net/api?lang=en',
                'referral' => 'https://livecoin.net/?from=Livecoin-CQ1hfx44',
            ),
            'api' => array(
                'public' => array(
                    'get' => array(
                        'exchange/all/order_book',
                        'exchange/last_trades',
                        'exchange/maxbid_minask',
                        'exchange/order_book',
                        'exchange/restrictions',
                        'exchange/ticker', // omit params to get all tickers at once
                        'info/coinInfo',
                    ),
                ),
                'private' => array(
                    'get' => array(
                        'exchange/client_orders',
                        'exchange/order',
                        'exchange/trades',
                        'exchange/commission',
                        'exchange/commissionCommonInfo',
                        'payment/balances',
                        'payment/balance',
                        'payment/get/address',
                        'payment/history/size',
                        'payment/history/transactions',
                    ),
                    'post' => array(
                        'exchange/buylimit',
                        'exchange/buymarket',
                        'exchange/cancellimit',
                        'exchange/selllimit',
                        'exchange/sellmarket',
                        'payment/out/capitalist',
                        'payment/out/card',
                        'payment/out/coin',
                        'payment/out/okpay',
                        'payment/out/payeer',
                        'payment/out/perfectmoney',
                        'payment/voucher/amount',
                        'payment/voucher/make',
                        'payment/voucher/redeem',
                    ),
                ),
            ),
            'fees' => array(
                'trading' => array(
                    'tierBased' => false,
                    'percentage' => true,
                    'maker' => 0.18 / 100,
                    'taker' => 0.18 / 100,
                ),
            ),
            'commonCurrencies' => array(
                'BTCH' => 'Bithash',
                'CPC' => 'Capricoin',
                'CBC' => 'CryptoBossCoin', // conflict with CBC (CashBet Coin)
                'CPT' => 'Cryptos', // conflict with CPT = Contents Protocol https://github.com/ccxt/ccxt/issues/4920 and https://github.com/ccxt/ccxt/issues/6081
                'EDR' => 'E-Dinar Coin', // conflicts with EDR for Endor Protocol and EDRCoin
                'eETT' => 'EETT',
                'FirstBlood' => '1ST',
                'FORTYTWO' => '42',
                'LEO' => 'LeoCoin',
                'ORE' => 'Orectic',
                'PLN' => 'Plutaneum', // conflict with Polish Zloty
                'RUR' => 'RUB',
                'SCT' => 'SpaceCoin',
                'TPI' => 'ThaneCoin',
                'WAX' => 'WAXP',
                'wETT' => 'WETT',
                'XBT' => 'Bricktox',
            ),
            'exceptions' => array(
                'exact' => array(
                    '1' => '\\ccxt\\ExchangeError',
                    '10' => '\\ccxt\\AuthenticationError',
                    '100' => '\\ccxt\\ExchangeError', // invalid parameters
                    '101' => '\\ccxt\\AuthenticationError',
                    '102' => '\\ccxt\\AuthenticationError',
                    '103' => '\\ccxt\\InvalidOrder', // invalid currency
                    '104' => '\\ccxt\\InvalidOrder', // invalid amount
                    '105' => '\\ccxt\\InvalidOrder', // unable to block funds
                    '11' => '\\ccxt\\AuthenticationError',
                    '12' => '\\ccxt\\AuthenticationError',
                    '2' => '\\ccxt\\AuthenticationError', // "User not found"
                    '20' => '\\ccxt\\AuthenticationError',
                    '30' => '\\ccxt\\AuthenticationError',
                    '31' => '\\ccxt\\NotSupported',
                    '32' => '\\ccxt\\ExchangeError',
                    '429' => '\\ccxt\\RateLimitExceeded',
                    '503' => '\\ccxt\\ExchangeNotAvailable',
                ),
                'broad' => array(
                    'insufficient funds' => '\\ccxt\\InsufficientFunds', // https://github.com/ccxt/ccxt/issues/5749
                    'NOT FOUND' => '\\ccxt\\OrderNotFound',
                    'Cannot find order' => '\\ccxt\\OrderNotFound',
                    'Minimal amount is' => '\\ccxt\\InvalidOrder',
                ),
            ),
        ));
    }

    public function fetch_markets($params = array ()) {
        $response = $this->publicGetExchangeTicker ($params);
        $restrictions = $this->publicGetExchangeRestrictions ();
        $restrictionsById = $this->index_by($restrictions['restrictions'], 'currencyPair');
        $result = array();
        for ($i = 0; $i < count($response); $i++) {
            $market = $response[$i];
            $id = $this->safe_string($market, 'symbol');
            list($baseId, $quoteId) = explode('/', $id);
            $base = $this->safe_currency_code($baseId);
            $quote = $this->safe_currency_code($quoteId);
            $symbol = $base . '/' . $quote;
            $coinRestrictions = $this->safe_value($restrictionsById, $symbol);
            $precision = array(
                'price' => 5,
                'amount' => 8,
                'cost' => 8,
            );
            $limits = array(
                'amount' => array(
                    'min' => pow(10, -$precision['amount']),
                    'max' => pow(10, $precision['amount']),
                ),
            );
            if ($coinRestrictions) {
                $precision['price'] = $this->safe_integer($coinRestrictions, 'priceScale', 5);
                $limits['amount']['min'] = $this->safe_float($coinRestrictions, 'minLimitQuantity', $limits['amount']['min']);
            }
            $limits['price'] = array(
                'min' => pow(10, -$precision['price']),
                'max' => pow(10, $precision['price']),
            );
            $result[] = array(
                'id' => $id,
                'symbol' => $symbol,
                'base' => $base,
                'quote' => $quote,
                'baseId' => $baseId,
                'quoteId' => $quoteId,
                'active' => true,
                'precision' => $precision,
                'limits' => $limits,
                'info' => $market,
            );
        }
        return $result;
    }

    public function fetch_currencies($params = array ()) {
        $response = $this->publicGetInfoCoinInfo ($params);
        $currencies = $this->safe_value($response, 'info');
        $result = array();
        for ($i = 0; $i < count($currencies); $i++) {
            $currency = $currencies[$i];
            $id = $this->safe_string($currency, 'symbol');
            // todo => will need to rethink the fees
            // to add support for multiple withdrawal/deposit methods and
            // differentiated fees for each particular method
            $code = $this->safe_currency_code($id);
            $precision = 8; // default $precision, todo => fix "magic constants"
            $walletStatus = $this->safe_string($currency, 'walletStatus');
            $active = ($walletStatus === 'normal');
            $name = $this->safe_string($currency, 'name');
            $fee = $this->safe_float($currency, 'withdrawFee');
            $result[$code] = array(
                'id' => $id,
                'code' => $code,
                'info' => $currency,
                'name' => $name,
                'active' => $active,
                'fee' => $fee,
                'precision' => $precision,
                'limits' => array(
                    'amount' => array(
                        'min' => $this->safe_float($currency, 'minOrderAmount'),
                        'max' => pow(10, $precision),
                    ),
                    'price' => array(
                        'min' => pow(10, -$precision),
                        'max' => pow(10, $precision),
                    ),
                    'cost' => array(
                        'min' => $this->safe_float($currency, 'minOrderAmount'),
                        'max' => null,
                    ),
                    'withdraw' => array(
                        'min' => $this->safe_float($currency, 'minWithdrawAmount'),
                        'max' => pow(10, $precision),
                    ),
                    'deposit' => array(
                        'min' => $this->safe_float($currency, 'minDepositAmount'),
                        'max' => null,
                    ),
                ),
            );
        }
        $result = $this->append_fiat_currencies($result);
        return $result;
    }

    public function append_fiat_currencies($result) {
        $precision = 8;
        $defaults = array(
            'info' => null,
            'active' => true,
            'fee' => null,
            'precision' => $precision,
            'limits' => array(
                'withdraw' => array( 'min' => null, 'max' => null ),
                'deposit' => array( 'min' => null, 'max' => null ),
                'amount' => array( 'min' => null, 'max' => null ),
                'cost' => array( 'min' => null, 'max' => null ),
                'price' => array(
                    'min' => pow(10, -$precision),
                    'max' => pow(10, $precision),
                ),
            ),
            'id' => null,
            'code' => null,
            'name' => null,
        );
        $currencies = array(
            array( 'id' => 'USD', 'code' => 'USD', 'name' => 'US Dollar' ),
            array( 'id' => 'EUR', 'code' => 'EUR', 'name' => 'Euro' ),
            // array( 'id' => 'RUR', 'code' => 'RUB', 'name' => 'Russian ruble' ),
        );
        $currencies[] = array(
            'id' => 'RUR',
            'code' => $this->safe_currency_code('RUR'),
            'name' => 'Russian ruble',
        );
        for ($i = 0; $i < count($currencies); $i++) {
            $currency = $currencies[$i];
            $code = $currency['code'];
            $result[$code] = array_merge($defaults, $currency);
        }
        return $result;
    }

    public function fetch_balance($params = array ()) {
        $this->load_markets();
        $response = $this->privateGetPaymentBalances ($params);
        $result = array( 'info' => $response );
        for ($i = 0; $i < count($response); $i++) {
            $balance = $response[$i];
            $currencyId = $this->safe_string($balance, 'currency');
            $code = $this->safe_currency_code($currencyId);
            $account = null;
            if (is_array($result) && array_key_exists($code, $result)) {
                $account = $result[$code];
            } else {
                $account = $this->account();
            }
            if ($balance['type'] === 'total') {
                $account['total'] = $this->safe_float($balance, 'value');
            }
            if ($balance['type'] === 'available') {
                $account['free'] = $this->safe_float($balance, 'value');
            }
            if ($balance['type'] === 'trade') {
                $account['used'] = $this->safe_float($balance, 'value');
            }
            $result[$code] = $account;
        }
        return $this->parse_balance($result);
    }

    public function fetch_trading_fees($params = array ()) {
        $this->load_markets();
        $response = $this->privateGetExchangeCommissionCommonInfo ($params);
        $commission = $this->safe_float($response, 'commission');
        return array(
            'info' => $response,
            'maker' => $commission,
            'taker' => $commission,
        );
    }

    public function fetch_order_book($symbol, $limit = null, $params = array ()) {
        $this->load_markets();
        $request = array(
            'currencyPair' => $this->market_id($symbol),
            'groupByPrice' => 'false',
        );
        if ($limit !== null) {
            $request['depth'] = $limit; // 100
        }
        $response = $this->publicGetExchangeOrderBook (array_merge($request, $params));
        $timestamp = $this->safe_integer($response, 'timestamp');
        return $this->parse_order_book($response, $timestamp);
    }

    public function parse_ticker($ticker, $market = null) {
        $timestamp = $this->milliseconds();
        $symbol = null;
        if ($market) {
            $symbol = $market['symbol'];
        }
        $vwap = $this->safe_float($ticker, 'vwap');
        $baseVolume = $this->safe_float($ticker, 'volume');
        $quoteVolume = null;
        if ($baseVolume !== null && $vwap !== null) {
            $quoteVolume = $baseVolume * $vwap;
        }
        $last = $this->safe_float($ticker, 'last');
        return array(
            'symbol' => $symbol,
            'timestamp' => $timestamp,
            'datetime' => $this->iso8601($timestamp),
            'high' => $this->safe_float($ticker, 'high'),
            'low' => $this->safe_float($ticker, 'low'),
            'bid' => $this->safe_float($ticker, 'best_bid'),
            'bidVolume' => null,
            'ask' => $this->safe_float($ticker, 'best_ask'),
            'askVolume' => null,
            'vwap' => $this->safe_float($ticker, 'vwap'),
            'open' => null,
            'close' => $last,
            'last' => $last,
            'previousClose' => null,
            'change' => null,
            'percentage' => null,
            'average' => null,
            'baseVolume' => $baseVolume,
            'quoteVolume' => $quoteVolume,
            'info' => $ticker,
        );
    }

    public function fetch_tickers($symbols = null, $params = array ()) {
        $this->load_markets();
        $response = $this->publicGetExchangeTicker ($params);
        $tickers = $this->index_by($response, 'symbol');
        $ids = is_array($tickers) ? array_keys($tickers) : array();
        $result = array();
        for ($i = 0; $i < count($ids); $i++) {
            $id = $ids[$i];
            $market = $this->markets_by_id[$id];
            $symbol = $market['symbol'];
            $ticker = $tickers[$id];
            $result[$symbol] = $this->parse_ticker($ticker, $market);
        }
        return $result;
    }

    public function fetch_ticker($symbol, $params = array ()) {
        $this->load_markets();
        $market = $this->market($symbol);
        $request = array(
            'currencyPair' => $market['id'],
        );
        $ticker = $this->publicGetExchangeTicker (array_merge($request, $params));
        return $this->parse_ticker($ticker, $market);
    }

    public function parse_trade($trade, $market = null) {
        //
        // fetchTrades (public)
        //
        //     {
        //         "time" => 1409935047,
        //         "$id" => 99451,
        //         "$price" => 350,
        //         "quantity" => 2.85714285,
        //         "type" => "BUY"
        //     }
        //
        // fetchMyTrades (private)
        //
        //     {
        //         "datetime" => 1435844369,
        //         "$id" => 30651619,
        //         "type" => "sell",
        //         "$symbol" => "BTC/EUR",
        //         "$price" => 230,
        //         "quantity" => 0.1,
        //         "commission" => 0,
        //         "clientorderid" => 1472837650
        //     }
        $timestamp = $this->safe_timestamp_2($trade, 'time', 'datetime');
        $fee = null;
        $feeCost = $this->safe_float($trade, 'commission');
        if ($feeCost !== null) {
            $feeCurrency = $market ? $market['quote'] : null;
            $fee = array(
                'cost' => $feeCost,
                'currency' => $feeCurrency,
            );
        }
        $orderId = $this->safe_string($trade, 'clientorderid');
        $id = $this->safe_string($trade, 'id');
        $side = $this->safe_string_lower($trade, 'type');
        $amount = $this->safe_float($trade, 'quantity');
        $price = $this->safe_float($trade, 'price');
        $cost = null;
        if ($amount !== null) {
            if ($price !== null) {
                $cost = $amount * $price;
            }
        }
        $symbol = null;
        $marketId = $this->safe_string($trade, 'symbol');
        if ($marketId !== null) {
            if (is_array($this->markets_by_id) && array_key_exists($marketId, $this->markets_by_id)) {
                $market = $this->markets_by_id[$marketId];
            } else {
                list($baseId, $quoteId) = explode('/', $marketId);
                $base = $this->safe_currency_code($baseId);
                $quote = $this->safe_currency_code($quoteId);
                $symbol = $base . '/' . $quote;
            }
        }
        if (($symbol === null) && ($market !== null)) {
            $symbol = $market['symbol'];
        }
        return array(
            'id' => $id,
            'info' => $trade,
            'timestamp' => $timestamp,
            'datetime' => $this->iso8601($timestamp),
            'symbol' => $symbol,
            'order' => $orderId,
            'type' => null,
            'side' => $side,
            'takerOrMaker' => null,
            'price' => $price,
            'amount' => $amount,
            'cost' => $cost,
            'fee' => $fee,
        );
    }

    public function fetch_my_trades($symbol = null, $since = null, $limit = null, $params = array ()) {
<<<<<<< HEAD
        if ($symbol === null) {
            throw new ArgumentsRequired($this->id . ' fetchMyTrades requires a $symbol argument');
        }
        $this->load_markets();
        $market = $this->market($symbol);
=======
        $this->load_markets();
>>>>>>> 74ae9f19
        $request = array(
            // 'currencyPair' => $market['id'],
            // 'orderDesc' => 'true', // or 'false', if true then new orders will be first, otherwise old orders will be first.
            // 'offset' => 0, // page offset, position of the first item on the page
        );
        $market = null;
        if ($symbol !== null) {
            $market = $this->market($symbol);
            $request['currencyPair'] = $market['id'];
        }
        if ($limit !== null) {
            $request['limit'] = $limit;
        }
        $response = $this->privateGetExchangeTrades (array_merge($request, $params));
        //
        //     array(
        //         array(
        //             "datetime" => 1435844369,
        //             "id" => 30651619,
        //             "type" => "sell",
        //             "$symbol" => "BTC/EUR",
        //             "price" => 230,
        //             "quantity" => 0.1,
        //             "commission" => 0,
        //             "clientorderid" => 1472837650
        //         ),
        //         {
        //             "datetime" => 1435844356,
        //             "id" => 30651618,
        //             "type" => "sell",
        //             "$symbol" => "BTC/EUR",
        //             "price" => 230,
        //             "quantity" => 0.2,
        //             "commission" => 0.092,
        //             "clientorderid" => 1472837651
        //         }
        //     )
        //
        return $this->parse_trades($response, $market, $since, $limit);
    }

    public function fetch_trades($symbol, $since = null, $limit = null, $params = array ()) {
        $this->load_markets();
        $market = $this->market($symbol);
        $request = array(
            'currencyPair' => $market['id'],
        );
        $response = $this->publicGetExchangeLastTrades (array_merge($request, $params));
        //
        //     array(
        //         array(
        //             "time" => 1409935047,
        //             "id" => 99451,
        //             "price" => 350,
        //             "quantity" => 2.85714285,
        //             "type" => "BUY"
        //         ),
        //         {
        //             "time" => 1409934792,
        //             "id" => 99450,
        //             "price" => 350,
        //             "quantity" => 0.57142857,
        //             "type" => "SELL"
        //         }
        //     )
        //
        return $this->parse_trades($response, $market, $since, $limit);
    }

    public function fetch_order($id, $symbol = null, $params = array ()) {
        $this->load_markets();
        $request = array(
            'orderId' => $id,
        );
        $response = $this->privateGetExchangeOrder (array_merge($request, $params));
        return $this->parse_order($response);
    }

    public function parse_order_status($status) {
        $statuses = array(
            'OPEN' => 'open',
            'PARTIALLY_FILLED' => 'open',
            'EXECUTED' => 'closed',
            'CANCELLED' => 'canceled',
            'PARTIALLY_FILLED_AND_CANCELLED' => 'canceled',
        );
        return $this->safe_string($statuses, $status, $status);
    }

    public function parse_order($order, $market = null) {
        $timestamp = null;
        if (is_array($order) && array_key_exists('lastModificationTime', $order)) {
            $timestamp = $this->safe_string($order, 'lastModificationTime');
            if ($timestamp !== null) {
                if (mb_strpos($timestamp, 'T') !== false) {
                    $timestamp = $this->parse8601($timestamp);
                } else {
                    $timestamp = $this->safe_integer($order, 'lastModificationTime');
                }
            }
        }
        // TODO currently not supported by livecoin
        // $trades = $this->parse_trades($order['trades'], $market, since, limit);
        $trades = null;
        $status = $this->parse_order_status($this->safe_string_2($order, 'status', 'orderStatus'));
        $symbol = null;
        if ($market === null) {
            $marketId = $this->safe_string($order, 'currencyPair');
            $marketId = $this->safe_string($order, 'symbol', $marketId);
            if (is_array($this->markets_by_id) && array_key_exists($marketId, $this->markets_by_id)) {
                $market = $this->markets_by_id[$marketId];
            }
        }
        $type = $this->safe_string_lower($order, 'type');
        $side = null;
        if ($type !== null) {
            $orderType = explode('_', $type);
            $type = $orderType[0];
            $side = $orderType[1];
        }
        $price = $this->safe_float($order, 'price');
        // of the next two lines the latter overrides the former, if present in the $order structure
        $remaining = $this->safe_float($order, 'remainingQuantity');
        $remaining = $this->safe_float($order, 'remaining_quantity', $remaining);
        $amount = $this->safe_float($order, 'quantity', $remaining);
        $filled = null;
        if ($remaining !== null) {
            $filled = $amount - $remaining;
        }
        $cost = null;
        if ($filled !== null && $price !== null) {
            $cost = $filled * $price;
        }
        $feeRate = $this->safe_float($order, 'commission_rate');
        $feeCost = null;
        if ($cost !== null && $feeRate !== null) {
            $feeCost = $cost * $feeRate;
        }
        $feeCurrency = null;
        if ($market !== null) {
            $symbol = $market['symbol'];
            $feeCurrency = $market['quote'];
        }
        return array(
            'info' => $order,
            'id' => $order['id'],
            'clientOrderId' => null,
            'timestamp' => $timestamp,
            'datetime' => $this->iso8601($timestamp),
            'lastTradeTimestamp' => null,
            'status' => $status,
            'symbol' => $symbol,
            'type' => $type,
            'side' => $side,
            'price' => $price,
            'amount' => $amount,
            'cost' => $cost,
            'filled' => $filled,
            'remaining' => $remaining,
            'trades' => $trades,
            'fee' => array(
                'cost' => $feeCost,
                'currency' => $feeCurrency,
                'rate' => $feeRate,
            ),
            'average' => null,
        );
    }

    public function fetch_orders($symbol = null, $since = null, $limit = null, $params = array ()) {
        $this->load_markets();
        $market = null;
        $request = array();
        if ($symbol !== null) {
            $market = $this->market($symbol);
            $request['currencyPair'] = $market['id'];
        }
        if ($since !== null) {
            $request['issuedFrom'] = intval ($since);
        }
        if ($limit !== null) {
            $request['endRow'] = $limit - 1;
        }
        $response = $this->privateGetExchangeClientOrders (array_merge($request, $params));
        $result = array();
        $rawOrders = array();
        if ($response['data']) {
            $rawOrders = $response['data'];
        }
        for ($i = 0; $i < count($rawOrders); $i++) {
            $order = $rawOrders[$i];
            $result[] = $this->parse_order($order, $market);
        }
        return $this->sort_by($result, 'timestamp');
    }

    public function fetch_open_orders($symbol = null, $since = null, $limit = null, $params = array ()) {
        $request = array(
            'openClosed' => 'OPEN',
        );
        return $this->fetch_orders($symbol, $since, $limit, array_merge($request, $params));
    }

    public function fetch_closed_orders($symbol = null, $since = null, $limit = null, $params = array ()) {
        $request = array(
            'openClosed' => 'CLOSED',
        );
        return $this->fetch_orders($symbol, $since, $limit, array_merge($request, $params));
    }

    public function create_order($symbol, $type, $side, $amount, $price = null, $params = array ()) {
        $this->load_markets();
        $method = 'privatePostExchange' . $this->capitalize($side) . $type;
        $market = $this->market($symbol);
        $request = array(
            'quantity' => $this->amount_to_precision($symbol, $amount),
            'currencyPair' => $market['id'],
        );
        if ($type === 'limit') {
            $request['price'] = $this->price_to_precision($symbol, $price);
        }
        $response = $this->$method (array_merge($request, $params));
        $result = array(
            'info' => $response,
            'id' => (string) $response['orderId'],
        );
        $success = $this->safe_value($response, 'success');
        if ($success) {
            $result['status'] = 'open';
        }
        return $result;
    }

    public function cancel_order($id, $symbol = null, $params = array ()) {
        if ($symbol === null) {
            throw new ArgumentsRequired($this->id . ' cancelOrder requires a $symbol argument');
        }
        $this->load_markets();
        $market = $this->market($symbol);
        $request = array(
            'orderId' => $id,
            'currencyPair' => $market['id'],
        );
        $response = $this->privatePostExchangeCancellimit (array_merge($request, $params));
        $message = $this->safe_string($response, 'message', $this->json($response));
        if (is_array($response) && array_key_exists('success', $response)) {
            if (!$response['success']) {
                throw new InvalidOrder($message);
            } else if (is_array($response) && array_key_exists('cancelled', $response)) {
                if ($response['cancelled']) {
                    return array(
                        'status' => 'canceled',
                        'info' => $response,
                    );
                } else {
                    throw new OrderNotFound($message);
                }
            }
        }
        throw new ExchangeError($this->id . ' cancelOrder() failed => ' . $this->json($response));
    }

    public function withdraw($code, $amount, $address, $tag = null, $params = array ()) {
        // Sometimes the $response with be array( key => null ) for all keys.
        // An example is if you attempt to withdraw more than is allowed when withdrawal fees are considered.
        $this->check_address($address);
        $this->load_markets();
        $currency = $this->currency($code);
        $wallet = $address;
        if ($tag !== null) {
            $wallet .= '::' . $tag;
        }
        $request = array(
            'amount' => $this->decimal_to_precision($amount, TRUNCATE, $currency['precision'], DECIMAL_PLACES),
            'currency' => $currency['id'],
            'wallet' => $wallet,
        );
        $response = $this->privatePostPaymentOutCoin (array_merge($request, $params));
        $id = $this->safe_integer($response, 'id');
        if ($id === null) {
            throw new InsufficientFunds($this->id . ' insufficient funds to cover requested withdrawal $amount post fees ' . $this->json($response));
        }
        return array(
            'info' => $response,
            'id' => $id,
        );
    }

    public function parse_transaction($transaction, $currency = null) {
        //    array(
        //        "$id" => "c853093d5aa06df1c92d79c2...", (tx on deposits, $address on withdrawals)
        //        "$type" => "DEPOSIT",
        //        "date" => 1553186482676,
        //        "$amount" => 712.61266,
        //        "fee" => 0,
        //        "fixedCurrency" => "XVG",
        //        "taxCurrency" => "XVG",
        //        "variableAmount" => null,
        //        "variableCurrency" => null,
        //        "external" => "Coin",
        //        "login" => "USERNAME",
        //        "externalKey" => "....87diPBy......3hTtuwUT78Yi", ($address on deposits, tx on withdrawals)
        //        "documentId" => 1110662453
        //    ),
        $txid = null;
        $address = null;
        $id = $this->safe_string($transaction, 'documentId');
        $amount = $this->safe_float($transaction, 'amount');
        $timestamp = $this->safe_integer($transaction, 'date');
        $type = $this->safe_string_lower($transaction, 'type');
        $currencyId = $this->safe_string($transaction, 'fixedCurrency');
        $feeCost = $this->safe_float($transaction, 'fee');
        $code = $this->safe_currency_code($currencyId, $currency);
        if ($type === 'withdrawal') {
            $txid = $this->safe_string($transaction, 'externalKey');
            $address = $this->safe_string($transaction, 'id');
        } else if ($type === 'deposit') {
            $address = $this->safe_string($transaction, 'externalKey');
            $txid = $this->safe_string($transaction, 'id');
        }
        $status = null;
        if ($type === 'deposit') {
            $status = 'ok'; // Deposits is not registered until they are in account. Withdrawals are left as null, not entirely sure about theyre $status->
        }
        return array(
            'info' => $transaction,
            'id' => $id,
            'currency' => $code,
            'amount' => $amount,
            'address' => $address,
            'tag' => null,
            'status' => $status,
            'type' => $type,
            'updated' => null,
            'txid' => $txid,
            'timestamp' => $timestamp,
            'datetime' => $this->iso8601($timestamp),
            'fee' => array(
                'currency' => $code,
                'cost' => $feeCost,
            ),
        );
    }

    public function fetch_deposits($code = null, $since = null, $limit = null, $params = array ()) {
        $this->load_markets();
        $endtime = 2505600000; // 29 days - exchange has maximum 30 days.
        $now = $this->milliseconds();
        $request = array(
            'types' => 'DEPOSIT',
            'end' => $now,
            'start' => ($since !== null) ? intval ($since) : $now - $endtime,
        );
        $currency = null;
        if ($code !== null) {
            $currency = $this->currency($code);
        }
        if ($limit !== null) {
            $request['limit'] = $limit; // default is 100
        }
        $response = $this->privateGetPaymentHistoryTransactions (array_merge($request, $params));
        return $this->parse_transactions($response, $currency, $since, $limit);
    }

    public function fetch_withdrawals($code = null, $since = null, $limit = null, $params = array ()) {
        $this->load_markets();
        $endtime = 2505600000; // 29 days - exchange has maximum 30 days.
        $now = $this->milliseconds();
        $request = array(
            'types' => 'WITHDRAWAL',
            'end' => $now,
            'start' => ($since !== null) ? intval ($since) : $now - $endtime,
        );
        $currency = null;
        if ($code !== null) {
            $currency = $this->currency($code);
        }
        if ($limit !== null) {
            $request['limit'] = $limit; // default is 100
        }
        if ($since !== null) {
            $request['start'] = $since;
        }
        $response = $this->privateGetPaymentHistoryTransactions (array_merge($request, $params));
        return $this->parse_transactions($response, $currency, $since, $limit);
    }

    public function fetch_deposit_address($currency, $params = array ()) {
        $request = array(
            'currency' => $currency,
        );
        $response = $this->privateGetPaymentGetAddress (array_merge($request, $params));
        $address = $this->safe_string($response, 'wallet');
        $tag = null;
        if (mb_strpos($address, ':') !== false) {
            $parts = explode(':', $address);
            $address = $parts[0];
            $tag = $parts[2];
        }
        $this->check_address($address);
        return array(
            'currency' => $currency,
            'address' => $address,
            'tag' => $tag,
            'info' => $response,
        );
    }

    public function sign($path, $api = 'public', $method = 'GET', $params = array (), $headers = null, $body = null) {
        $url = $this->urls['api'] . '/' . $path;
        $query = $this->urlencode($this->keysort($params));
        if ($method === 'GET') {
            if ($params) {
                $url .= '?' . $query;
            }
        }
        if ($api === 'private') {
            $this->check_required_credentials();
            if ($method === 'POST') {
                $body = $query;
            }
            $signature = $this->hmac($this->encode($query), $this->encode($this->secret), 'sha256');
            $headers = array(
                'Api-Key' => $this->apiKey,
                'Sign' => strtoupper($signature),
                'Content-Type' => 'application/x-www-form-urlencoded',
            );
        }
        return array( 'url' => $url, 'method' => $method, 'body' => $body, 'headers' => $headers );
    }

    public function handle_errors($code, $reason, $url, $method, $headers, $body, $response, $requestHeaders, $requestBody) {
        if ($response === null) {
            return; // fallback to default error handler
        }
        if ($code >= 300) {
            $feedback = $this->id . ' ' . $body;
            $errorCode = $this->safe_string($response, 'errorCode');
            $this->throw_exactly_matched_exception($this->exceptions['exact'], $errorCode, $feedback);
            throw new ExchangeError($feedback);
        }
        // returns status $code 200 even if $success === false
        $success = $this->safe_value($response, 'success', true);
        if (!$success) {
            $feedback = $this->id . ' ' . $body;
            $message = $this->safe_string_2($response, 'message', 'exception');
            if ($message !== null) {
                $this->throw_broadly_matched_exception($this->exceptions['broad'], $message, $feedback);
            }
            throw new ExchangeError($feedback);
        }
    }
}<|MERGE_RESOLUTION|>--- conflicted
+++ resolved
@@ -477,15 +477,7 @@
     }
 
     public function fetch_my_trades($symbol = null, $since = null, $limit = null, $params = array ()) {
-<<<<<<< HEAD
-        if ($symbol === null) {
-            throw new ArgumentsRequired($this->id . ' fetchMyTrades requires a $symbol argument');
-        }
-        $this->load_markets();
-        $market = $this->market($symbol);
-=======
-        $this->load_markets();
->>>>>>> 74ae9f19
+        $this->load_markets();
         $request = array(
             // 'currencyPair' => $market['id'],
             // 'orderDesc' => 'true', // or 'false', if true then new orders will be first, otherwise old orders will be first.
