--- conflicted
+++ resolved
@@ -125,11 +125,8 @@
         'btctradeua',
         'btcturk',
         'buda',
-<<<<<<< HEAD
+        'bw',
         'bybit',
-=======
-        'bw',
->>>>>>> 8597ba7c
         'bytetrade',
         'cex',
         'chilebit',
