<?php

namespace ccxt;

// PLEASE DO NOT EDIT THIS FILE, IT IS GENERATED AND WILL BE OVERWRITTEN:
// https://github.com/ccxt/ccxt/blob/master/CONTRIBUTING.md#how-to-contribute-code

use Exception; // a common import
use \ccxt\ExchangeError;
use \ccxt\ArgumentsRequired;

class coinmate extends Exchange {

    public function describe() {
        return $this->deep_extend(parent::describe (), array(
            'id' => 'coinmate',
            'name' => 'CoinMate',
            'countries' => array( 'GB', 'CZ', 'EU' ), // UK, Czech Republic
            'rateLimit' => 1000,
            'has' => array(
                'CORS' => true,
                'fetchBalance' => true,
                'fetchOrders' => true,
                'fetchOrder' => true,
                'fetchMyTrades' => true,
                'fetchTransactions' => true,
                'fetchOpenOrders' => true,
                'createOrder' => true,
                'cancelOrder' => true,
            ),
            'urls' => array(
                'logo' => 'https://user-images.githubusercontent.com/1294454/27811229-c1efb510-606c-11e7-9a36-84ba2ce412d8.jpg',
                'api' => 'https://coinmate.io/api',
                'www' => 'https://coinmate.io',
                'fees' => 'https://coinmate.io/fees',
                'doc' => array(
                    'https://coinmate.docs.apiary.io',
                    'https://coinmate.io/developers',
                ),
                'referral' => 'https://coinmate.io?referral=YTFkM1RsOWFObVpmY1ZjMGREQmpTRnBsWjJJNVp3PT0',
            ),
            'requiredCredentials' => array(
                'apiKey' => true,
                'secret' => true,
                'uid' => true,
            ),
            'api' => array(
                'public' => array(
                    'get' => array(
                        'orderBook',
                        'ticker',
                        'transactions',
                        'tradingPairs',
                    ),
                ),
                'private' => array(
                    'post' => array(
                        'balances',
                        'bitcoinCashWithdrawal',
                        'bitcoinCashDepositAddresses',
                        'bitcoinDepositAddresses',
                        'bitcoinWithdrawal',
                        'bitcoinWithdrawalFees',
                        'buyInstant',
                        'buyLimit',
                        'cancelOrder',
                        'cancelOrderWithInfo',
                        'createVoucher',
                        'dashDepositAddresses',
                        'dashWithdrawal',
                        'ethereumWithdrawal',
                        'ethereumDepositAddresses',
                        'litecoinWithdrawal',
                        'litecoinDepositAddresses',
                        'openOrders',
                        'order',
                        'orderHistory',
                        'orderById',
                        'pusherAuth',
                        'redeemVoucher',
                        'replaceByBuyLimit',
                        'replaceByBuyInstant',
                        'replaceBySellLimit',
                        'replaceBySellInstant',
                        'rippleDepositAddresses',
                        'rippleWithdrawal',
                        'sellInstant',
                        'sellLimit',
                        'transactionHistory',
                        'traderFees',
                        'tradeHistory',
                        'transfer',
                        'transferHistory',
                        'unconfirmedBitcoinDeposits',
                        'unconfirmedBitcoinCashDeposits',
                        'unconfirmedDashDeposits',
                        'unconfirmedEthereumDeposits',
                        'unconfirmedLitecoinDeposits',
                        'unconfirmedRippleDeposits',
                    ),
                ),
            ),
            'fees' => array(
                'trading' => array(
                    'tierBased' => true,
                    'percentage' => true,
                    'maker' => 0.12 / 100,
                    'taker' => 0.25 / 100,
                    'tiers' => array(
                        'taker' => [
                            [0, 0.25 / 100],
                            [10000, 0.23 / 100],
                            [100000, 0.21 / 100],
                            [250000, 0.20 / 100],
                            [500000, 0.15 / 100],
                            [1000000, 0.13 / 100],
                            [3000000, 0.10 / 100],
                            [15000000, 0.05 / 100],
                        ],
                        'maker' => [
                            [0, 0.12 / 100],
                            [10000, 0.11 / 100],
                            [1000000, 0.10 / 100],
                            [250000, 0.08 / 100],
                            [500000, 0.05 / 100],
                            [1000000, 0.03 / 100],
                            [3000000, 0.02 / 100],
                            [15000000, 0],
                        ],
                    ),
                ),
                'promotional' => array(
                    'trading' => array(
                        'maker' => 0.05 / 100,
                        'taker' => 0.15 / 100,
                        'tiers' => array(
                            'taker' => [
                                [0, 0.15 / 100],
                                [10000, 0.14 / 100],
                                [100000, 0.13 / 100],
                                [250000, 0.12 / 100],
                                [500000, 0.11 / 100],
                                [1000000, 0.1 / 100],
                                [3000000, 0.08 / 100],
                                [15000000, 0.05 / 100],
                            ],
                            'maker' => [
                                [0, 0.05 / 100],
                                [10000, 0.04 / 100],
                                [1000000, 0.03 / 100],
                                [250000, 0.02 / 100],
                                [500000, 0],
                                [1000000, 0],
                                [3000000, 0],
                                [15000000, 0],
                            ],
                        ),
                    ),
                ),
            ),
            'options' => array(
                'promotionalMarkets' => ['ETH/EUR', 'ETH/CZK', 'ETH/BTC', 'XRP/EUR', 'XRP/CZK', 'XRP/BTC', 'DASH/EUR', 'DASH/CZK', 'DASH/BTC', 'BCH/EUR', 'BCH/CZK', 'BCH/BTC'],
            ),
            'exceptions' => array(
                'exact' => array(
                    'No order with given ID' => '\\ccxt\\OrderNotFound',
                ),
                'broad' => array(
                    'Not enough account balance available' => '\\ccxt\\InsufficientFunds',
                    'Incorrect order ID' => '\\ccxt\\InvalidOrder',
                    'Minimum Order Size ' => '\\ccxt\\InvalidOrder',
                    'TOO MANY REQUESTS' => '\\ccxt\\RateLimitExceeded',
                ),
            ),
        ));
    }

    public function fetch_markets($params = array ()) {
        $response = $this->publicGetTradingPairs ($params);
        //
        //     {
        //         "error":false,
        //         "errorMessage":null,
        //         "$data" => array(
        //             array(
        //                 "name":"BTC_EUR",
        //                 "firstCurrency":"BTC",
        //                 "secondCurrency":"EUR",
        //                 "priceDecimals":2,
        //                 "lotDecimals":8,
        //                 "minAmount":0.0002,
        //                 "tradesWebSocketChannelId":"trades-BTC_EUR",
        //                 "orderBookWebSocketChannelId":"order_book-BTC_EUR",
        //                 "tradeStatisticsWebSocketChannelId":"statistics-BTC_EUR"
        //             ),
        //         )
        //     }
        //
        $data = $this->safe_value($response, 'data');
        $result = array();
        for ($i = 0; $i < count($data); $i++) {
            $market = $data[$i];
            $id = $this->safe_string($market, 'name');
            $baseId = $this->safe_string($market, 'firstCurrency');
            $quoteId = $this->safe_string($market, 'secondCurrency');
            $base = $this->safe_currency_code($baseId);
            $quote = $this->safe_currency_code($quoteId);
            $symbol = $base . '/' . $quote;
            $promotionalMarkets = $this->safe_value($this->options, 'promotionalMarkets', array());
            $fees = $this->safe_value($this->fees, 'trading');
            if ($this->in_array($symbol, $promotionalMarkets)) {
                $promotionalFees = $this->safe_value($this->fees, 'promotional', array());
                $fees = $this->safe_value($promotionalFees, 'trading', $fees);
            }
            $result[] = array(
                'id' => $id,
                'symbol' => $symbol,
                'base' => $base,
                'quote' => $quote,
                'baseId' => $baseId,
                'quoteId' => $quoteId,
                'active' => null,
                'maker' => $fees['maker'],
                'taker' => $fees['taker'],
                'info' => $market,
                'precision' => array(
                    'price' => $this->safe_integer($market, 'priceDecimals'),
                    'amount' => $this->safe_integer($market, 'lotDecimals'),
                ),
                'limits' => array(
                    'amount' => array(
                        'min' => $this->safe_float($market, 'minAmount'),
                        'max' => null,
                    ),
                    'price' => array(
                        'min' => null,
                        'max' => null,
                    ),
                    'cost' => array(
                        'min' => null,
                        'max' => null,
                    ),
                ),
            );
        }
        return $result;
    }

    public function fetch_balance($params = array ()) {
        $this->load_markets();
        $response = $this->privatePostBalances ($params);
        $balances = $this->safe_value($response, 'data');
        $result = array( 'info' => $response );
        $currencyIds = is_array($balances) ? array_keys($balances) : array();
        for ($i = 0; $i < count($currencyIds); $i++) {
            $currencyId = $currencyIds[$i];
            $code = $this->safe_currency_code($currencyId);
            $balance = $this->safe_value($balances, $currencyId);
            $account = $this->account();
            $account['free'] = $this->safe_float($balance, 'available');
            $account['used'] = $this->safe_float($balance, 'reserved');
            $account['total'] = $this->safe_float($balance, 'balance');
            $result[$code] = $account;
        }
        return $this->parse_balance($result);
    }

    public function fetch_order_book($symbol, $limit = null, $params = array ()) {
        $this->load_markets();
        $request = array(
            'currencyPair' => $this->market_id($symbol),
            'groupByPriceLimit' => 'False',
        );
        $response = $this->publicGetOrderBook (array_merge($request, $params));
        $orderbook = $response['data'];
        $timestamp = $this->safe_timestamp($orderbook, 'timestamp');
        return $this->parse_order_book($orderbook, $timestamp, 'bids', 'asks', 'price', 'amount');
    }

    public function fetch_ticker($symbol, $params = array ()) {
        $this->load_markets();
        $request = array(
            'currencyPair' => $this->market_id($symbol),
        );
        $response = $this->publicGetTicker (array_merge($request, $params));
        $ticker = $this->safe_value($response, 'data');
        $timestamp = $this->safe_timestamp($ticker, 'timestamp');
        $last = $this->safe_float($ticker, 'last');
        return array(
            'symbol' => $symbol,
            'timestamp' => $timestamp,
            'datetime' => $this->iso8601($timestamp),
            'high' => $this->safe_float($ticker, 'high'),
            'low' => $this->safe_float($ticker, 'low'),
            'bid' => $this->safe_float($ticker, 'bid'),
            'bidVolume' => null,
            'ask' => $this->safe_float($ticker, 'ask'),
            'vwap' => null,
            'askVolume' => null,
            'open' => null,
            'close' => $last,
            'last' => $last,
            'previousClose' => null,
            'change' => null,
            'percentage' => null,
            'average' => null,
            'baseVolume' => $this->safe_float($ticker, 'amount'),
            'quoteVolume' => null,
            'info' => $ticker,
        );
    }

    public function fetch_transactions($code = null, $since = null, $limit = null, $params = array ()) {
        $this->load_markets();
        $request = array(
            'limit' => 1000,
        );
        if ($limit !== null) {
            $request['limit'] = $limit;
        }
        if ($since !== null) {
            $request['timestampFrom'] = $since;
        }
        if ($code !== null) {
            $request['currency'] = $this->currency_id($code);
        }
        $response = $this->privatePostTransferHistory (array_merge($request, $params));
        $items = $response['data'];
        return $this->parse_transactions($items, null, $since, $limit);
    }

    public function parse_transaction_status($status) {
        $statuses = array(
            // any other types ?
            'COMPLETED' => 'ok',
        );
        return $this->safe_string($statuses, $status, $status);
    }

    public function parse_transaction($item, $currency = null) {
        //
        // deposits
        //
        //     {
        //         transactionId => 1862815,
        //         $timestamp => 1516803982388,
        //         amountCurrency => 'LTC',
        //         $amount => 1,
        //         $fee => 0,
        //         walletType => 'LTC',
        //         transferType => 'DEPOSIT',
        //         transferStatus => 'COMPLETED',
        //         $txid:
        //         'ccb9255dfa874e6c28f1a64179769164025329d65e5201849c2400abd6bce245',
        //         destination => 'LQrtSKA6LnhcwRrEuiborQJnjFF56xqsFn',
        //         destinationTag => null
        //     }
        //
        // withdrawals
        //
        //     {
        //         transactionId => 2140966,
        //         $timestamp => 1519314282976,
        //         amountCurrency => 'EUR',
        //         $amount => 8421.7228,
        //         $fee => 16.8772,
        //         walletType => 'BANK_WIRE',
        //         transferType => 'WITHDRAWAL',
        //         transferStatus => 'COMPLETED',
        //         $txid => null,
        //         destination => null,
        //         destinationTag => null
        //     }
        //
        $timestamp = $this->safe_integer($item, 'timestamp');
        $amount = $this->safe_float($item, 'amount');
        $fee = $this->safe_float($item, 'fee');
        $txid = $this->safe_string($item, 'txid');
        $address = $this->safe_string($item, 'destination');
        $tag = $this->safe_string($item, 'destinationTag');
        $currencyId = $this->safe_string($item, 'amountCurrency');
        $code = $this->safe_currency_code($currencyId, $currency);
        $type = $this->safe_string_lower($item, 'transferType');
        $status = $this->parse_transaction_status($this->safe_string($item, 'transferStatus'));
        $id = $this->safe_string($item, 'transactionId');
        return array(
            'id' => $id,
            'timestamp' => $timestamp,
            'datetime' => $this->iso8601($timestamp),
            'currency' => $code,
            'amount' => $amount,
            'type' => $type,
            'txid' => $txid,
            'address' => $address,
            'tag' => $tag,
            'status' => $status,
            'fee' => array(
                'cost' => $fee,
                'currency' => $currency,
            ),
            'info' => $item,
        );
    }

    public function fetch_my_trades($symbol = null, $since = null, $limit = null, $params = array ()) {
        $this->load_markets();
        if ($limit === null) {
            $limit = 1000;
        }
        $request = array(
            'limit' => $limit,
        );
        if ($symbol !== null) {
            $market = $this->market($symbol);
            $request['currencyPair'] = $market['id'];
        }
        if ($since !== null) {
            $request['timestampFrom'] = $since;
        }
        $response = $this->privatePostTradeHistory (array_merge($request, $params));
        $items = $response['data'];
        return $this->parse_trades($items, null, $since, $limit);
    }

    public function parse_trade($trade, $market = null) {
        //
        // fetchMyTrades (private)
        //
        //     {
        //         transactionId => 2671819,
        //         createdTimestamp => 1529649127605,
        //         currencyPair => 'LTC_BTC',
        //         $type => 'BUY',
        //         orderType => 'LIMIT',
        //         $orderId => 101810227,
        //         $amount => 0.01,
        //         $price => 0.01406,
        //         $fee => 0,
        //         feeType => 'MAKER'
        //     }
        //
        // fetchTrades (public)
        //
        //     {
        //         "$timestamp":1561598833416,
        //         "transactionId":"4156303",
        //         "$price":10950.41,
        //         "$amount":0.004,
        //         "currencyPair":"BTC_EUR",
        //         "tradeType":"BUY"
        //     }
        //
        $symbol = null;
        $marketId = $this->safe_string($trade, 'currencyPair');
        $quote = null;
        if ($marketId !== null) {
            if (is_array($this->markets_by_id[$marketId]) && array_key_exists($marketId, $this->markets_by_id[$marketId])) {
                $market = $this->markets_by_id[$marketId];
                $quote = $market['quote'];
            } else {
                list($baseId, $quoteId) = explode('_', $marketId);
                $base = $this->safe_currency_code($baseId);
                $quote = $this->safe_currency_code($quoteId);
                $symbol = $base . '/' . $quote;
            }
        }
        if ($symbol === null) {
            if ($market !== null) {
                $symbol = $market['symbol'];
            }
        }
        $price = $this->safe_float($trade, 'price');
        $amount = $this->safe_float($trade, 'amount');
        $cost = null;
        if ($amount !== null) {
            if ($price !== null) {
                $cost = $price * $amount;
            }
        }
        $side = $this->safe_string_lower_2($trade, 'type', 'tradeType');
        $type = $this->safe_string_lower($trade, 'orderType');
        $orderId = $this->safe_string($trade, 'orderId');
        $id = $this->safe_string($trade, 'transactionId');
        $timestamp = $this->safe_integer_2($trade, 'timestamp', 'createdTimestamp');
        $fee = null;
        $feeCost = $this->safe_float($trade, 'fee');
        if ($feeCost !== null) {
            $fee = array(
                'cost' => $feeCost,
                'currency' => $quote,
            );
        }
        $takerOrMaker = $this->safe_string($trade, 'feeType');
        $takerOrMaker = ($takerOrMaker === 'MAKER') ? 'maker' : 'taker';
        return array(
            'id' => $id,
            'info' => $trade,
            'timestamp' => $timestamp,
            'datetime' => $this->iso8601($timestamp),
            'symbol' => $symbol,
            'type' => $type,
            'side' => $side,
            'order' => $orderId,
            'takerOrMaker' => $takerOrMaker,
            'price' => $price,
            'amount' => $amount,
            'cost' => $cost,
            'fee' => $fee,
        );
    }

    public function fetch_trades($symbol, $since = null, $limit = null, $params = array ()) {
        $this->load_markets();
        $market = $this->market($symbol);
        $request = array(
            'currencyPair' => $market['id'],
            'minutesIntoHistory' => 10,
        );
        $response = $this->publicGetTransactions (array_merge($request, $params));
        //
        //     {
        //         "error":false,
        //         "errorMessage":null,
        //         "$data":array(
        //             {
        //                 "timestamp":1561598833416,
        //                 "transactionId":"4156303",
        //                 "price":10950.41,
        //                 "amount":0.004,
        //                 "currencyPair":"BTC_EUR",
        //                 "tradeType":"BUY"
        //             }
        //         )
        //     }
        //
        $data = $this->safe_value($response, 'data', array());
        return $this->parse_trades($data, $market, $since, $limit);
    }

    public function fetch_open_orders($symbol = null, $since = null, $limit = null, $params = array ()) {
        $response = $this->privatePostOpenOrders (array_merge(array(), $params));
        $extension = array( 'status' => 'open' );
        return $this->parse_orders($response['data'], null, $since, $limit, $extension);
    }

    public function fetch_orders($symbol = null, $since = null, $limit = null, $params = array ()) {
        if ($symbol === null) {
            throw new ArgumentsRequired($this->id . ' fetchOrders requires a $symbol argument');
        }
        $this->load_markets();
        $market = $this->market($symbol);
        $request = array(
            'currencyPair' => $market['id'],
        );
        // offset param that appears in other parts of the API doesn't appear to be supported here
        if ($limit !== null) {
            $request['limit'] = $limit;
        }
        $response = $this->privatePostOrderHistory (array_merge($request, $params));
        return $this->parse_orders($response['data'], $market, $since, $limit);
    }

    public function parse_order_status($status) {
        $statuses = array(
            'FILLED' => 'closed',
            'CANCELLED' => 'canceled',
            'PARTIALLY_FILLED' => 'open',
            'OPEN' => 'open',
        );
        return $this->safe_string($statuses, $status, $status);
    }

    public function parse_order_type($type) {
        $types = array(
            'LIMIT' => 'limit',
            'MARKET' => 'market',
        );
        return $this->safe_string($types, $type, $type);
    }

    public function parse_order($order, $market = null) {
        //
        // limit sell
        //
        //     {
        //         $id => 781246605,
        //         $timestamp => 1584480015133,
        //         trailingUpdatedTimestamp => null,
        //         $type => 'SELL',
        //         currencyPair => 'ETH_BTC',
        //         $price => 0.0345,
        //         $amount => 0.01,
        //         stopPrice => null,
        //         originalStopPrice => null,
        //         marketPriceAtLastUpdate => null,
        //         marketPriceAtOrderCreation => null,
        //         orderTradeType => 'LIMIT',
        //         hidden => false,
        //         trailing => false,
        //         $clientOrderId => null
        //     }
        //
        // limit buy
        //
        //     {
        //         $id => 67527001,
        //         $timestamp => 1517931722613,
        //         trailingUpdatedTimestamp => null,
        //         $type => 'BUY',
        //         $price => 5897.24,
        //         remainingAmount => 0.002367,
        //         originalAmount => 0.1,
        //         stopPrice => null,
        //         originalStopPrice => null,
        //         marketPriceAtLastUpdate => null,
        //         marketPriceAtOrderCreation => null,
        //         $status => 'CANCELLED',
        //         orderTradeType => 'LIMIT',
        //         hidden => false,
        //         avgPrice => null,
        //         trailing => false,
        //     }
        //
        $id = $this->safe_string($order, 'id');
        $timestamp = $this->safe_integer($order, 'timestamp');
        $side = $this->safe_string_lower($order, 'type');
        $price = $this->safe_float($order, 'price');
        $amount = $this->safe_float_2($order, 'originalAmount', 'amount');
        $remaining = $this->safe_float($order, 'remainingAmount', $amount);
        $status = $this->parse_order_status($this->safe_string($order, 'status'));
        $type = $this->parse_order_type($this->safe_string($order, 'orderTradeType'));
        $filled = null;
        $cost = null;
        if (($amount !== null) && ($remaining !== null)) {
<<<<<<< HEAD
            $filled = min ($amount - $remaining, 0);
=======
            $filled = max ($amount - $remaining, 0);
>>>>>>> 74ae9f19
            if ($remaining === 0) {
                $status = 'closed';
            }
            if ($price !== null) {
                $cost = $filled * $price;
            }
        }
        $average = $this->safe_float($order, 'avgPrice');
        $symbol = null;
        $marketId = $this->safe_string($order, 'currencyPair');
        if ($marketId !== null) {
            if (is_array($this->markets_by_id) && array_key_exists($marketId, $this->markets_by_id)) {
                $market = $this->markets_by_id[$marketId];
            } else {
                list($baseId, $quoteId) = explode('_', $marketId);
                $base = $this->safe_currency_code($baseId);
                $quote = $this->safe_currency_code($quoteId);
                $symbol = $base . '/' . $quote;
            }
        }
        if (($symbol === null) && ($market !== null)) {
            $symbol = $market['symbol'];
        }
        $clientOrderId = $this->safe_string($order, 'clientOrderId');
        return array(
            'id' => $id,
            'clientOrderId' => $clientOrderId,
            'timestamp' => $timestamp,
            'datetime' => $this->iso8601($timestamp),
            'lastTradeTimestamp' => null,
            'symbol' => $symbol,
            'type' => $type,
            'side' => $side,
            'price' => $price,
            'amount' => $amount,
            'cost' => $cost,
            'average' => $average,
            'filled' => $filled,
            'remaining' => $remaining,
            'status' => $status,
            'trades' => null,
            'info' => $order,
            'fee' => null,
        );
    }

    public function create_order($symbol, $type, $side, $amount, $price = null, $params = array ()) {
        $this->load_markets();
        $method = 'privatePost' . $this->capitalize($side);
        $request = array(
            'currencyPair' => $this->market_id($symbol),
        );
        if ($type === 'market') {
            if ($side === 'buy') {
                $request['total'] = $this->amount_to_precision($symbol, $amount); // $amount in fiat
            } else {
                $request['amount'] = $this->amount_to_precision($symbol, $amount); // $amount in fiat
            }
            $method .= 'Instant';
        } else {
            $request['amount'] = $this->amount_to_precision($symbol, $amount); // $amount in crypto
            $request['price'] = $this->price_to_precision($symbol, $price);
            $method .= $this->capitalize($type);
        }
        $response = $this->$method (array_merge($request, $params));
        $id = $this->safe_string($response, 'data');
        return array(
            'info' => $response,
            'id' => $id,
        );
    }

    public function fetch_order($id, $symbol = null, $params = array ()) {
        $this->load_markets();
        $request = array(
            'orderId' => $id,
        );
        $market = null;
        if ($symbol) {
            $market = $this->market($symbol);
        }
        $response = $this->privatePostOrderById (array_merge($request, $params));
        $data = $this->safe_value($response, 'data');
        return $this->parse_order($data, $market);
    }

    public function cancel_order($id, $symbol = null, $params = array ()) {
        //   array("error":false,"errorMessage":null,"data":array("success":true,"remainingAmount":0.01))
        $request = array( 'orderId' => $id );
        $response = $this->privatePostCancelOrderWithInfo (array_merge($request, $params));
        return array(
            'info' => $response,
        );
    }

    public function nonce() {
        return $this->milliseconds();
    }

    public function sign($path, $api = 'public', $method = 'GET', $params = array (), $headers = null, $body = null) {
        $url = $this->urls['api'] . '/' . $path;
        if ($api === 'public') {
            if ($params) {
                $url .= '?' . $this->urlencode($params);
            }
        } else {
            $this->check_required_credentials();
            $nonce = (string) $this->nonce();
            $auth = $nonce . $this->uid . $this->apiKey;
            $signature = $this->hmac($this->encode($auth), $this->encode($this->secret));
            $body = $this->urlencode(array_merge(array(
                'clientId' => $this->uid,
                'nonce' => $nonce,
                'publicKey' => $this->apiKey,
                'signature' => strtoupper($signature),
            ), $params));
            $headers = array(
                'Content-Type' => 'application/x-www-form-urlencoded',
            );
        }
        return array( 'url' => $url, 'method' => $method, 'body' => $body, 'headers' => $headers );
    }

    public function handle_errors($code, $reason, $url, $method, $headers, $body, $response, $requestHeaders, $requestBody) {
        if ($response !== null) {
            if (is_array($response) && array_key_exists('error', $response)) {
                // array("error":true,"errorMessage":"Minimum Order Size 0.01 ETH","data":null)
                if ($response['error']) {
                    $message = $this->safe_string($response, 'errorMessage');
                    $feedback = $this->id . ' ' . $message;
                    $this->throw_exactly_matched_exception($this->exceptions['exact'], $message, $feedback);
                    $this->throw_broadly_matched_exception($this->exceptions['broad'], $message, $feedback);
                    throw new ExchangeError($this->id . ' ' . $this->json($response));
                }
            }
        }
        if ($code > 400) {
            if ($body) {
                $feedback = $this->id . ' ' . $body;
                $this->throw_exactly_matched_exception($this->exceptions['exact'], $body, $feedback);
                $this->throw_broadly_matched_exception($this->exceptions['broad'], $body, $feedback);
                throw new ExchangeError($feedback); // unknown $message
            }
            throw new ExchangeError($this->id . ' ' . $body);
        }
    }
}<|MERGE_RESOLUTION|>--- conflicted
+++ resolved
@@ -632,11 +632,7 @@
         $filled = null;
         $cost = null;
         if (($amount !== null) && ($remaining !== null)) {
-<<<<<<< HEAD
-            $filled = min ($amount - $remaining, 0);
-=======
             $filled = max ($amount - $remaining, 0);
->>>>>>> 74ae9f19
             if ($remaining === 0) {
                 $status = 'closed';
             }
