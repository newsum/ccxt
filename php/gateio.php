<?php

namespace ccxt;

// PLEASE DO NOT EDIT THIS FILE, IT IS GENERATED AND WILL BE OVERWRITTEN:
// https://github.com/ccxt/ccxt/blob/master/CONTRIBUTING.md#how-to-contribute-code

use Exception; // a common import
use \ccxt\ExchangeError;
use \ccxt\ArgumentsRequired;
use \ccxt\InvalidAddress;

class gateio extends Exchange {

    public function describe() {
        return $this->deep_extend(parent::describe (), array(
            'id' => 'gateio',
            'name' => 'Gate.io',
            'countries' => array( 'CN' ),
            'version' => '2',
            'rateLimit' => 1000,
            'pro' => true,
            'has' => array(
                'CORS' => false,
                'createMarketOrder' => false,
                'fetchTickers' => true,
                'withdraw' => true,
                'fetchDeposits' => true,
                'fetchWithdrawals' => true,
                'fetchTransactions' => true,
                'createDepositAddress' => true,
                'fetchDepositAddress' => true,
                'fetchClosedOrders' => false,
                'fetchOHLCV' => true,
                'fetchOpenOrders' => true,
                'fetchOrderTrades' => true,
                'fetchOrders' => true,
                'fetchOrder' => true,
                'fetchMyTrades' => true,
            ),
            'timeframes' => array(
                '1m' => 60,
                '5m' => 300,
                '10m' => 600,
                '15m' => 900,
                '30m' => 1800,
                '1h' => 3600,
                '2h' => 7200,
                '4h' => 14400,
                '6h' => 21600,
                '12h' => 43200,
                '1d' => 86400,
                '1w' => 604800,
            ),
            'urls' => array(
                'logo' => 'https://user-images.githubusercontent.com/1294454/31784029-0313c702-b509-11e7-9ccc-bc0da6a0e435.jpg',
                'api' => array(
                    'public' => 'https://data.gate.io/api',
                    'private' => 'https://data.gate.io/api',
                ),
                'www' => 'https://gate.io/',
                'doc' => 'https://gate.io/api2',
                'fees' => array(
                    'https://gate.io/fee',
                    'https://support.gate.io/hc/en-us/articles/115003577673',
                ),
                'referral' => 'https://www.gate.io/signup/2436035',
            ),
            'api' => array(
                'public' => array(
                    'get' => array(
                        'candlestick2/{id}',
                        'pairs',
                        'marketinfo',
                        'marketlist',
                        'coininfo',
                        'tickers',
                        'ticker/{id}',
                        'orderBook/{id}',
                        'trade/{id}',
                        'tradeHistory/{id}',
                        'tradeHistory/{id}/{tid}',
                    ),
                ),
                'private' => array(
                    'post' => array(
                        'balances',
                        'depositAddress',
                        'newAddress',
                        'depositsWithdrawals',
                        'buy',
                        'sell',
                        'cancelOrder',
                        'cancelAllOrders',
                        'getOrder',
                        'openOrders',
                        'tradeHistory',
                        'feelist',
                        'withdraw',
                    ),
                ),
            ),
            'fees' => array(
                'trading' => array(
                    'tierBased' => true,
                    'percentage' => true,
                    'maker' => 0.002,
                    'taker' => 0.002,
                ),
            ),
            'exceptions' => array(
                'exact' => array(
                    '4' => '\\ccxt\\DDoSProtection',
                    '5' => '\\ccxt\\AuthenticationError', // array( result => "false", code =>  5, message => "Error => invalid key or sign, please re-generate it from your account" )
                    '6' => '\\ccxt\\AuthenticationError', // array( result => 'false', code => 6, message => 'Error => invalid data  ' )
                    '7' => '\\ccxt\\NotSupported',
                    '8' => '\\ccxt\\NotSupported',
                    '9' => '\\ccxt\\NotSupported',
                    '15' => '\\ccxt\\DDoSProtection',
                    '16' => '\\ccxt\\OrderNotFound',
                    '17' => '\\ccxt\\OrderNotFound',
                    '20' => '\\ccxt\\InvalidOrder',
                    '21' => '\\ccxt\\InsufficientFunds',
                ),
                // https://gate.io/api2#errCode
                'errorCodeNames' => array(
                    '1' => 'Invalid request',
                    '2' => 'Invalid version',
                    '3' => 'Invalid request',
                    '4' => 'Too many attempts',
                    '5' => 'Invalid sign',
                    '6' => 'Invalid sign',
                    '7' => 'Currency is not supported',
                    '8' => 'Currency is not supported',
                    '9' => 'Currency is not supported',
                    '10' => 'Verified failed',
                    '11' => 'Obtaining address failed',
                    '12' => 'Empty params',
                    '13' => 'Internal error, please report to administrator',
                    '14' => 'Invalid user',
                    '15' => 'Cancel order too fast, please wait 1 min and try again',
                    '16' => 'Invalid order id or order is already closed',
                    '17' => 'Invalid orderid',
                    '18' => 'Invalid amount',
                    '19' => 'Not permitted or trade is disabled',
                    '20' => 'Your order size is too small',
                    '21' => 'You don\'t have enough fund',
                ),
            ),
            'options' => array(
                'fetchTradesMethod' => 'public_get_tradehistory_id', // 'public_get_tradehistory_id_tid'
                'limits' => array(
                    'cost' => array(
                        'min' => array(
                            'BTC' => 0.0001,
                            'ETH' => 0.001,
                            'USDT' => 1,
                        ),
                    ),
                ),
            ),
            'commonCurrencies' => array(
                'BTCBEAR' => 'BEAR',
                'BTCBULL' => 'BULL',
            ),
        ));
    }

    public function fetch_markets($params = array ()) {
        $response = $this->publicGetMarketinfo ($params);
        //
        //     {
        //         "$result":"true",
        //         "pairs":array(
        //             {
        //                 "usdt_cnyx":array(
        //                     "decimal_places":3,
        //                     "amount_decimal_places":3,
        //                     "min_amount":1,
        //                     "min_amount_a":1,
        //                     "min_amount_b":3,
        //                     "$fee":0.02,
        //                     "trade_disabled":0,
        //                     "buy_disabled":0,
        //                     "sell_disabled":0
        //                 }
        //             ),
        //         )
        //     }
        //
        $markets = $this->safe_value($response, 'pairs');
        if (!$markets) {
            throw new ExchangeError($this->id . ' fetchMarkets got an unrecognized response');
        }
        $result = array();
        for ($i = 0; $i < count($markets); $i++) {
            $market = $markets[$i];
            $keys = is_array($market) ? array_keys($market) : array();
            $id = $this->safe_string($keys, 0);
            $details = $market[$id];
            // all of their symbols are separated with an underscore
            // but not boe_eth_eth (BOE_ETH/ETH) which has two underscores
            // https://github.com/ccxt/ccxt/issues/4894
            $parts = explode('_', $id);
            $numParts = is_array($parts) ? count($parts) : 0;
            $baseId = $parts[0];
            $quoteId = $parts[1];
            if ($numParts > 2) {
                $baseId = $parts[0] . '_' . $parts[1];
                $quoteId = $parts[2];
            }
            $base = $this->safe_currency_code($baseId);
            $quote = $this->safe_currency_code($quoteId);
            $symbol = $base . '/' . $quote;
            $precision = array(
                'amount' => 8,
                'price' => $this->safe_integer($details, 'decimal_places'),
            );
            $amountLimits = array(
                'min' => $this->safe_float($details, 'min_amount'),
                'max' => null,
            );
            $priceLimits = array(
                'min' => pow(10, -$precision['price']),
                'max' => null,
            );
            $defaultCost = $amountLimits['min'] * $priceLimits['min'];
            $minCost = $this->safe_float($this->options['limits']['cost']['min'], $quote, $defaultCost);
            $costLimits = array(
                'min' => $minCost,
                'max' => null,
            );
            $limits = array(
                'amount' => $amountLimits,
                'price' => $priceLimits,
                'cost' => $costLimits,
            );
            $disabled = $this->safe_value($details, 'trade_disabled');
            $active = !$disabled;
            $uppercaseId = strtoupper($id);
            $fee = $this->safe_float($details, 'fee');
            $result[] = array(
                'id' => $id,
                'uppercaseId' => $uppercaseId,
                'symbol' => $symbol,
                'base' => $base,
                'quote' => $quote,
                'baseId' => $baseId,
                'quoteId' => $quoteId,
                'info' => $market,
                'active' => $active,
                'maker' => $fee / 100,
                'taker' => $fee / 100,
                'precision' => $precision,
                'limits' => $limits,
            );
        }
        return $result;
    }

    public function fetch_balance($params = array ()) {
        $this->load_markets();
        $response = $this->privatePostBalances ($params);
        $result = array( 'info' => $response );
        $available = $this->safe_value($response, 'available', array());
        if (gettype($available) === 'array' && count(array_filter(array_keys($available), 'is_string')) == 0) {
            $available = array();
        }
        $locked = $this->safe_value($response, 'locked', array());
        $currencyIds = is_array($available) ? array_keys($available) : array();
        for ($i = 0; $i < count($currencyIds); $i++) {
            $currencyId = $currencyIds[$i];
            $code = $this->safe_currency_code($currencyId);
            $account = $this->account();
            $account['free'] = $this->safe_float($available, $currencyId);
            $account['used'] = $this->safe_float($locked, $currencyId);
            $result[$code] = $account;
        }
        return $this->parse_balance($result);
    }

    public function fetch_order_book($symbol, $limit = null, $params = array ()) {
        $this->load_markets();
        $request = array(
            'id' => $this->market_id($symbol),
        );
        $response = $this->publicGetOrderBookId (array_merge($request, $params));
        return $this->parse_order_book($response);
    }

    public function parse_ohlcv($ohlcv, $market = null, $timeframe = '1m', $since = null, $limit = null) {
        // they return array( Timestamp, Volume, Close, High, Low, Open )
        return [
            intval ($ohlcv[0]),   // t
            floatval ($ohlcv[5]), // o
            floatval ($ohlcv[3]), // h
            floatval ($ohlcv[4]), // l
            floatval ($ohlcv[2]), // c
            floatval ($ohlcv[1]), // v
        ];
    }

    public function fetch_ohlcv($symbol, $timeframe = '1m', $since = null, $limit = null, $params = array ()) {
        $this->load_markets();
        $market = $this->market($symbol);
        $request = array(
            'id' => $market['id'],
            'group_sec' => $this->timeframes[$timeframe],
        );
        // max $limit = 1001
        if ($limit !== null) {
            $periodDurationInSeconds = $this->parse_timeframe($timeframe);
            $hours = intval (($periodDurationInSeconds * $limit) / 3600);
            $request['range_hour'] = max (0, $hours - 1);
        }
        $response = $this->publicGetCandlestick2Id (array_merge($request, $params));
        //
        //     {
        //         "elapsed" => "15ms",
        //         "result" => "true",
        //         "$data" => array(
        //             array( "1553930820000", "1.005299", "4081.05", "4086.18", "4081.05", "4086.18" ),
        //             array( "1553930880000", "0.110923277", "4095.2", "4095.23", "4091.15", "4091.15" ),
        //             ...
        //             array( "1553934420000", "0", "4089.42", "4089.42", "4089.42", "4089.42" ),
        //         )
        //     }
        //
        $data = $this->safe_value($response, 'data', array());
        return $this->parse_ohlcvs($data, $market, $timeframe, $since, $limit);
    }

    public function parse_ticker($ticker, $market = null) {
        $timestamp = $this->milliseconds();
        $symbol = null;
        if ($market) {
            $symbol = $market['symbol'];
        }
        $last = $this->safe_float($ticker, 'last');
        $percentage = $this->safe_float($ticker, 'percentChange');
        $open = null;
        $change = null;
        $average = null;
        if (($last !== null) && ($percentage !== null)) {
            $relativeChange = $percentage / 100;
            $open = $last / $this->sum(1, $relativeChange);
            $change = $last - $open;
            $average = $this->sum($last, $open) / 2;
        }
        $open = $this->safe_float($ticker, 'open', $open);
        $change = $this->safe_float($ticker, 'change', $change);
        return array(
            'symbol' => $symbol,
            'timestamp' => $timestamp,
            'datetime' => $this->iso8601($timestamp),
            'high' => $this->safe_float_2($ticker, 'high24hr', 'high'),
            'low' => $this->safe_float_2($ticker, 'low24hr', 'low'),
            'bid' => $this->safe_float($ticker, 'highestBid'),
            'bidVolume' => null,
            'ask' => $this->safe_float($ticker, 'lowestAsk'),
            'askVolume' => null,
            'vwap' => null,
            'open' => $open,
            'close' => $last,
            'last' => $last,
            'previousClose' => null,
            'change' => $change,
            'percentage' => $percentage,
            'average' => $average,
            'baseVolume' => $this->safe_float($ticker, 'quoteVolume'), // gateio has them reversed
            'quoteVolume' => $this->safe_float($ticker, 'baseVolume'),
            'info' => $ticker,
        );
    }

    public function fetch_tickers($symbols = null, $params = array ()) {
        $this->load_markets();
        $response = $this->publicGetTickers ($params);
        $result = array();
        $ids = is_array($response) ? array_keys($response) : array();
        for ($i = 0; $i < count($ids); $i++) {
            $id = $ids[$i];
            list($baseId, $quoteId) = explode('_', $id);
            $base = strtoupper($baseId);
            $quote = strtoupper($quoteId);
            $base = $this->safe_currency_code($base);
            $quote = $this->safe_currency_code($quote);
            $symbol = $base . '/' . $quote;
            $market = null;
            if (is_array($this->markets) && array_key_exists($symbol, $this->markets)) {
                $market = $this->markets[$symbol];
            }
            if (is_array($this->markets_by_id) && array_key_exists($id, $this->markets_by_id)) {
                $market = $this->markets_by_id[$id];
            }
            $result[$symbol] = $this->parse_ticker($response[$id], $market);
        }
        return $result;
    }

    public function fetch_ticker($symbol, $params = array ()) {
        $this->load_markets();
        $market = $this->market($symbol);
        $ticker = $this->publicGetTickerId (array_merge(array(
            'id' => $market['id'],
        ), $params));
        return $this->parse_ticker($ticker, $market);
    }

    public function parse_trade($trade, $market = null) {
        // array(
        //     "tradeID" => 3175762,
        //     "date" => "2017-08-25 07:24:28",
        //     "$type" => "sell",
        //     "rate" => 29011,
        //     "$amount" => 0.0019,
        //     "total" => 55.1209,
        //     "$fee" => "0",
        //     "fee_coin" => "btc",
        //     "gt_fee":"0",
        //     "point_fee":"0.1213",
        // ),
        $timestamp = $this->safe_timestamp_2($trade, 'timestamp', 'time_unix');
        $timestamp = $this->safe_timestamp($trade, 'time', $timestamp);
        $id = $this->safe_string_2($trade, 'tradeID', 'id');
        // take either of orderid or $orderId
        $orderId = $this->safe_string_2($trade, 'orderid', 'orderNumber');
        $price = $this->safe_float_2($trade, 'rate', 'price');
        $amount = $this->safe_float($trade, 'amount');
        $type = $this->safe_string($trade, 'type');
        $takerOrMaker = $this->safe_string($trade, 'role');
        $cost = null;
        if ($price !== null) {
            if ($amount !== null) {
                $cost = $price * $amount;
            }
        }
        $symbol = null;
        if ($market !== null) {
            $symbol = $market['symbol'];
        }
        $fee = null;
        $feeCurrency = $this->safe_currency_code($this->safe_string($trade, 'fee_coin'));
        $feeCost = $this->safe_float($trade, 'point_fee');
        if (($feeCost === null) || ($feeCost === 0)) {
            $feeCost = $this->safe_float($trade, 'gt_fee');
            if (($feeCost === null) || ($feeCost === 0)) {
                $feeCost = $this->safe_float($trade, 'fee');
            } else {
                $feeCurrency = $this->safe_currency_code('GT');
            }
        } else {
            $feeCurrency = $this->safe_currency_code('POINT');
        }
        if ($feeCost !== null) {
            $fee = array(
                'cost' => $feeCost,
                'currency' => $feeCurrency,
            );
        }
        return array(
            'id' => $id,
            'info' => $trade,
            'timestamp' => $timestamp,
            'datetime' => $this->iso8601($timestamp),
            'symbol' => $symbol,
            'order' => $orderId,
            'type' => null,
            'side' => $type,
            'takerOrMaker' => $takerOrMaker,
            'price' => $price,
            'amount' => $amount,
            'cost' => $cost,
            'fee' => $fee,
        );
    }

    public function fetch_trades($symbol, $since = null, $limit = null, $params = array ()) {
        $this->load_markets();
        $market = $this->market($symbol);
        $request = array(
            'id' => $market['id'],
        );
        $method = $this->safe_string($this->options, 'fetchTradesMethod', 'public_get_tradehistory_id');
        $response = $this->$method (array_merge($request, $params));
        return $this->parse_trades($response['data'], $market, $since, $limit);
    }

    public function fetch_orders($symbol = null, $since = null, $limit = null, $params = array ()) {
        $response = $this->privatePostOpenOrders ($params);
        return $this->parse_orders($response['orders'], null, $since, $limit);
    }

    public function fetch_order($id, $symbol = null, $params = array ()) {
        $this->load_markets();
        $request = array(
            'orderNumber' => $id,
            'currencyPair' => $this->market_id($symbol),
        );
        $response = $this->privatePostGetOrder (array_merge($request, $params));
        return $this->parse_order($response['order']);
    }

    public function parse_order_status($status) {
        $statuses = array(
            'cancelled' => 'canceled',
            // 'closed' => 'closed', // these two $statuses aren't actually needed
            // 'open' => 'open', // as they are mapped one-to-one
        );
        return $this->safe_string($statuses, $status, $status);
    }

    public function parse_order($order, $market = null) {
<<<<<<< HEAD
        //
        // createOrder
        //
        //     {
        //        "fee" => "0 ZEC",
        //         "code" => 0,
        //         "rate" => "0.0055",
        //         "$side" => 2,
        //         "type" => "buy",
        //         "ctime" => 1586460839.138,
        //         "$market" => "ZEC_BTC",
        //         "result" => "true",
        //         "$status" => "open",
        //         "iceberg" => "0",
        //         "message" => "Success",
        //         "feeValue" => "0",
        //         "filledRate" => "0.005500000",
        //         "leftAmount" => "0.60607456",
        //         "feeCurrency" => "ZEC",
        //         "orderNumber" => 10755887009,
        //         "filledAmount" => "0",
        //         "feePercentage" => 0.002,
        //         "initialAmount" => "0.60607456"
        //     }
        //
=======
        //
        // createOrder
        //
        //     {
        //        "fee" => "0 ZEC",
        //         "code" => 0,
        //         "rate" => "0.0055",
        //         "$side" => 2,
        //         "type" => "buy",
        //         "ctime" => 1586460839.138,
        //         "$market" => "ZEC_BTC",
        //         "result" => "true",
        //         "$status" => "open",
        //         "iceberg" => "0",
        //         "message" => "Success",
        //         "feeValue" => "0",
        //         "filledRate" => "0.005500000",
        //         "leftAmount" => "0.60607456",
        //         "feeCurrency" => "ZEC",
        //         "orderNumber" => 10755887009,
        //         "filledAmount" => "0",
        //         "feePercentage" => 0.002,
        //         "initialAmount" => "0.60607456"
        //     }
        //
>>>>>>> 74ae9f19
        //     {
        //         'amount' => '0.00000000',
        //         'currencyPair' => 'xlm_usdt',
        //         'fee' => '0.0113766632239302 USDT',
        //         'feeCurrency' => 'USDT',
        //         'feePercentage' => 0.18,
        //         'feeValue' => '0.0113766632239302',
        //         'filledAmount' => '30.14004987',
        //         'filledRate' => 0.2097,
        //         'initialAmount' => '30.14004987',
        //         'initialRate' => '0.2097',
        //         'left' => 0,
        //         'orderNumber' => '998307286',
        //         'rate' => '0.2097',
        //         'status' => 'closed',
        //         'timestamp' => 1531158583,
        //         'type' => 'sell'
        //     }
        //
        //     {
        //         "orderNumber" => 10802237760,
        //         "orderType" => 1,
        //         "type" => "buy",
        //         "rate" => "0.54250000",
        //         "$amount" => "45.55638518",
        //         "total" => "24.71433896",
        //         "initialRate" => "0.54250000",
        //         "initialAmount" => "45.55638518",
        //         "filledRate" => "0.54250000",
        //         "filledAmount" => "0",
        //         "currencyPair" => "nano_usdt",
        //         "$timestamp" => 1586556143,
        //         "$status" => "open"
        //     }
        //
        $id = $this->safe_string_2($order, 'orderNumber', 'id');
        $symbol = null;
        $marketId = $this->safe_string($order, 'currencyPair');
        if (is_array($this->markets_by_id) && array_key_exists($marketId, $this->markets_by_id)) {
            $market = $this->markets_by_id[$marketId];
        }
        if ($market !== null) {
            $symbol = $market['symbol'];
        }
        $timestamp = $this->safe_timestamp_2($order, 'timestamp', 'ctime');
        $lastTradeTimestamp = $this->safe_timestamp($order, 'mtime');
        $status = $this->parse_order_status($this->safe_string($order, 'status'));
        $side = $this->safe_string($order, 'type');
        // handling for $order->update messages
        if ($side === '1') {
            $side = 'sell';
        } else if ($side === '2') {
            $side = 'buy';
        }
        $price = $this->safe_float_2($order, 'initialRate', 'rate');
        $average = $this->safe_float($order, 'filledRate');
        $amount = $this->safe_float_2($order, 'initialAmount', 'amount');
        $filled = $this->safe_float($order, 'filledAmount');
        // In the $order $status response, this field has a different name.
        $remaining = $this->safe_float_2($order, 'leftAmount', 'left');
        if ($remaining === null) {
            $remaining = $amount - $filled;
        }
        $feeCost = $this->safe_float($order, 'feeValue');
        $feeCurrencyId = $this->safe_string($order, 'feeCurrency');
        $feeCurrencyCode = $this->safe_currency_code($feeCurrencyId);
        $feeRate = $this->safe_float($order, 'feePercentage');
        if ($feeRate !== null) {
            $feeRate = $feeRate / 100;
        }
        return array(
            'id' => $id,
            'clientOrderId' => null,
            'datetime' => $this->iso8601($timestamp),
            'timestamp' => $timestamp,
            'lastTradeTimestamp' => $lastTradeTimestamp,
            'status' => $status,
            'symbol' => $symbol,
            'type' => 'limit',
            'side' => $side,
            'price' => $price,
            'cost' => null,
            'amount' => $amount,
            'filled' => $filled,
            'remaining' => $remaining,
            'average' => $average,
            'trades' => null,
            'fee' => array(
                'cost' => $feeCost,
                'currency' => $feeCurrencyCode,
                'rate' => $feeRate,
            ),
            'info' => $order,
        );
    }

    public function create_order($symbol, $type, $side, $amount, $price = null, $params = array ()) {
        if ($type === 'market') {
            throw new ExchangeError($this->id . ' allows limit orders only');
        }
        $this->load_markets();
        $method = 'privatePost' . $this->capitalize($side);
        $market = $this->market($symbol);
        $request = array(
            'currencyPair' => $market['id'],
            'rate' => $price,
            'amount' => $amount,
        );
        $response = $this->$method (array_merge($request, $params));
        return $this->parse_order(array_merge(array(
            'status' => 'open',
            'type' => $side,
            'initialAmount' => $amount,
        ), $response), $market);
    }

    public function cancel_order($id, $symbol = null, $params = array ()) {
        if ($symbol === null) {
            throw new ArgumentsRequired($this->id . ' cancelOrder requires $symbol argument');
        }
        $this->load_markets();
        $request = array(
            'orderNumber' => $id,
            'currencyPair' => $this->market_id($symbol),
        );
        return $this->privatePostCancelOrder (array_merge($request, $params));
    }

    public function query_deposit_address($method, $code, $params = array ()) {
        $this->load_markets();
        $currency = $this->currency($code);
        $method = 'privatePost' . $method . 'Address';
        $request = array(
            'currency' => $currency['id'],
        );
        $response = $this->$method (array_merge($request, $params));
        $address = $this->safe_string($response, 'addr');
        $tag = null;
        if (($address !== null) && (mb_strpos($address, 'address') !== false)) {
            throw new InvalidAddress($this->id . ' queryDepositAddress ' . $address);
        }
        if ($code === 'XRP') {
            $parts = explode(' ', $address);
            $address = $parts[0];
            $tag = $parts[1];
        }
        return array(
            'currency' => $currency,
            'address' => $address,
            'tag' => $tag,
            'info' => $response,
        );
    }

    public function create_deposit_address($code, $params = array ()) {
        return $this->query_deposit_address('New', $code, $params);
    }

    public function fetch_deposit_address($code, $params = array ()) {
        return $this->query_deposit_address('Deposit', $code, $params);
    }

    public function fetch_open_orders($symbol = null, $since = null, $limit = null, $params = array ()) {
        $this->load_markets();
        $market = null;
        if ($symbol !== null) {
            $market = $this->market($symbol);
        }
        $response = $this->privatePostOpenOrders ($params);
        return $this->parse_orders($response['orders'], $market, $since, $limit);
    }

    public function fetch_order_trades($id, $symbol = null, $since = null, $limit = null, $params = array ()) {
        if ($symbol === null) {
            throw new ArgumentsRequired($this->id . ' fetchMyTrades requires a $symbol argument');
        }
        $this->load_markets();
        $market = $this->market($symbol);
        $request = array(
            'currencyPair' => $market['id'],
            'orderNumber' => $id,
        );
        $response = $this->privatePostTradeHistory (array_merge($request, $params));
        return $this->parse_trades($response['trades'], $market, $since, $limit);
    }

    public function fetch_my_trades($symbol = null, $since = null, $limit = null, $params = array ()) {
        if ($symbol === null) {
            throw new ArgumentsRequired($this->id . ' fetchMyTrades requires $symbol argument');
        }
        $this->load_markets();
        $market = $this->market($symbol);
        $request = array(
            'currencyPair' => $market['id'],
        );
        $response = $this->privatePostTradeHistory (array_merge($request, $params));
        return $this->parse_trades($response['trades'], $market, $since, $limit);
    }

    public function withdraw($code, $amount, $address, $tag = null, $params = array ()) {
        $this->check_address($address);
        $this->load_markets();
        $currency = $this->currency($code);
        $request = array(
            'currency' => $currency['id'],
            'amount' => $amount,
            'address' => $address, // Address must exist in you AddressBook in security settings
        );
        if ($tag !== null) {
            $request['address'] .= ' ' . $tag;
        }
        $response = $this->privatePostWithdraw (array_merge($request, $params));
        return array(
            'info' => $response,
            'id' => null,
        );
    }

    public function sign($path, $api = 'public', $method = 'GET', $params = array (), $headers = null, $body = null) {
        $prefix = ($api === 'private') ? ($api . '/') : '';
        $url = $this->urls['api'][$api] . $this->version . '/1/' . $prefix . $this->implode_params($path, $params);
        $query = $this->omit($params, $this->extract_params($path));
        if ($api === 'public') {
            if ($query) {
                $url .= '?' . $this->urlencode($query);
            }
        } else {
            $this->check_required_credentials();
            $nonce = $this->nonce();
            $request = array( 'nonce' => $nonce );
            $body = $this->urlencode(array_merge($request, $query));
            $signature = $this->hmac($this->encode($body), $this->encode($this->secret), 'sha512');
            $headers = array(
                'Key' => $this->apiKey,
                'Sign' => $signature,
                'Content-Type' => 'application/x-www-form-urlencoded',
            );
        }
        return array( 'url' => $url, 'method' => $method, 'body' => $body, 'headers' => $headers );
    }

    public function fetch_transactions_by_type($type = null, $code = null, $since = null, $limit = null, $params = array ()) {
        $this->load_markets();
        $request = array();
        if ($since !== null) {
            $request['start'] = $since;
        }
        $response = $this->privatePostDepositsWithdrawals (array_merge($request, $params));
        $transactions = null;
        if ($type === null) {
            $deposits = $this->safe_value($response, 'deposits', array());
            $withdrawals = $this->safe_value($response, 'withdraws', array());
            $transactions = $this->array_concat($deposits, $withdrawals);
        } else {
            $transactions = $this->safe_value($response, $type, array());
        }
        $currency = null;
        if ($code !== null) {
            $currency = $this->currency($code);
        }
        return $this->parse_transactions($transactions, $currency, $since, $limit);
    }

    public function fetch_transactions($code = null, $since = null, $limit = null, $params = array ()) {
        return $this->fetch_transactions_by_type(null, $code, $since, $limit, $params);
    }

    public function fetch_deposits($code = null, $since = null, $limit = null, $params = array ()) {
        return $this->fetch_transactions_by_type('deposits', $code, $since, $limit, $params);
    }

    public function fetch_withdrawals($code = null, $since = null, $limit = null, $params = array ()) {
        return $this->fetch_transactions_by_type('withdraws', $code, $since, $limit, $params);
    }

    public function parse_transaction($transaction, $currency = null) {
        //
        // deposit
        //
        //     {
        //         'id' => 'd16520849',
        //         'currency' => 'NEO',
        //         'address' => False,
        //         'amount' => '1',
        //         'txid' => '01acf6b8ce4d24a....',
        //         'timestamp' => '1553125968',
        //         'status' => 'DONE',
        //         'type' => 'deposit'
        //     }
        //
        // withdrawal
        //
        //     {
        //         'id' => 'w5864259',
        //         'currency' => 'ETH',
        //         'address' => '0x72632f462....',
        //         'amount' => '0.4947',
        //         'txid' => '0x111167d120f736....',
        //         'timestamp' => '1553123688',
        //         'status' => 'DONE',
        //         'type' => 'withdrawal'
        //     }
        //
        $currencyId = $this->safe_string($transaction, 'currency');
        $code = $this->safe_currency_code($currencyId, $currency);
        $id = $this->safe_string($transaction, 'id');
        $txid = $this->safe_string($transaction, 'txid');
        $amount = $this->safe_float($transaction, 'amount');
        $address = $this->safe_string($transaction, 'address');
        if ($address === 'false') {
            $address = null;
        }
        $timestamp = $this->safe_timestamp($transaction, 'timestamp');
        $status = $this->parse_transaction_status($this->safe_string($transaction, 'status'));
        $type = $this->parse_transaction_type($id[0]);
        return array(
            'info' => $transaction,
            'id' => $id,
            'txid' => $txid,
            'currency' => $code,
            'amount' => $amount,
            'address' => $address,
            'tag' => null,
            'status' => $status,
            'type' => $type,
            'timestamp' => $timestamp,
            'datetime' => $this->iso8601($timestamp),
            'fee' => null,
        );
    }

    public function parse_transaction_status($status) {
        $statuses = array(
            'PEND' => 'pending',
            'REQUEST' => 'pending',
            'DMOVE' => 'pending',
            'CANCEL' => 'failed',
            'DONE' => 'ok',
        );
        return $this->safe_string($statuses, $status, $status);
    }

    public function parse_transaction_type($type) {
        $types = array(
            'd' => 'deposit',
            'w' => 'withdrawal',
        );
        return $this->safe_string($types, $type, $type);
    }

    public function handle_errors($code, $reason, $url, $method, $headers, $body, $response, $requestHeaders, $requestBody) {
        if ($response === null) {
            return;
        }
        $resultString = $this->safe_string($response, 'result', '');
        if ($resultString !== 'false') {
            return;
        }
        $errorCode = $this->safe_string($response, 'code');
        $message = $this->safe_string($response, 'message', $body);
        if ($errorCode !== null) {
            $feedback = $this->safe_string($this->exceptions['errorCodeNames'], $errorCode, $message);
            $this->throw_exactly_matched_exception($this->exceptions['exact'], $errorCode, $feedback);
        }
    }
}<|MERGE_RESOLUTION|>--- conflicted
+++ resolved
@@ -511,7 +511,6 @@
     }
 
     public function parse_order($order, $market = null) {
-<<<<<<< HEAD
         //
         // createOrder
         //
@@ -537,33 +536,6 @@
         //         "initialAmount" => "0.60607456"
         //     }
         //
-=======
-        //
-        // createOrder
-        //
-        //     {
-        //        "fee" => "0 ZEC",
-        //         "code" => 0,
-        //         "rate" => "0.0055",
-        //         "$side" => 2,
-        //         "type" => "buy",
-        //         "ctime" => 1586460839.138,
-        //         "$market" => "ZEC_BTC",
-        //         "result" => "true",
-        //         "$status" => "open",
-        //         "iceberg" => "0",
-        //         "message" => "Success",
-        //         "feeValue" => "0",
-        //         "filledRate" => "0.005500000",
-        //         "leftAmount" => "0.60607456",
-        //         "feeCurrency" => "ZEC",
-        //         "orderNumber" => 10755887009,
-        //         "filledAmount" => "0",
-        //         "feePercentage" => 0.002,
-        //         "initialAmount" => "0.60607456"
-        //     }
-        //
->>>>>>> 74ae9f19
         //     {
         //         'amount' => '0.00000000',
         //         'currencyPair' => 'xlm_usdt',
