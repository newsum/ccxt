--- conflicted
+++ resolved
@@ -1,10 +1,6 @@
 {
   "name": "ccxt",
-<<<<<<< HEAD
-  "version": "1.6.58",
-=======
-  "version": "1.6.56",
->>>>>>> c68b02bf
+  "version": "1.6.57",
   "description": "A library for cryptocurrency trading and e-commerce with support for many bitcoin/ether/altcoin exchange markets and merchant APIs",
   "main": "build/ccxt.es5.js",
   "unpkg": "build/ccxt.browser.js",
