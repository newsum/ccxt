'use strict';

//  ---------------------------------------------------------------------------

const Exchange = require ('./base/Exchange');
const { ExchangeError, NotSupported } = require ('./base/errors');

//  ---------------------------------------------------------------------------

module.exports = class coincheck extends Exchange {
    describe () {
        return this.deepExtend (super.describe (), {
            'id': 'coincheck',
            'name': 'coincheck',
            'countries': [ 'JP', 'ID' ],
            'rateLimit': 1500,
            'has': {
                'CORS': false,
            },
            'urls': {
                'logo': 'https://user-images.githubusercontent.com/1294454/27766464-3b5c3c74-5ed9-11e7-840e-31b32968e1da.jpg',
                'api': 'https://coincheck.com/api',
                'www': 'https://coincheck.com',
                'doc': 'https://coincheck.com/documents/exchange/api',
            },
            'api': {
                'public': {
                    'get': [
                        'exchange/orders/rate',
                        'order_books',
                        'rate/{pair}',
                        'ticker',
                        'trades',
                    ],
                },
                'private': {
                    'get': [
                        'accounts',
                        'accounts/balance',
                        'accounts/leverage_balance',
                        'bank_accounts',
                        'deposit_money',
                        'exchange/orders/opens',
                        'exchange/orders/transactions',
                        'exchange/orders/transactions_pagination',
                        'exchange/leverage/positions',
                        'lending/borrows/matches',
                        'send_money',
                        'withdraws',
                    ],
                    'post': [
                        'bank_accounts',
                        'deposit_money/{id}/fast',
                        'exchange/orders',
                        'exchange/transfers/to_leverage',
                        'exchange/transfers/from_leverage',
                        'lending/borrows',
                        'lending/borrows/{id}/repay',
                        'send_money',
                        'withdraws',
                    ],
                    'delete': [
                        'bank_accounts/{id}',
                        'exchange/orders/{id}',
                        'withdraws/{id}',
                    ],
                },
            },
            'markets': {
                'BTC/JPY': { 'id': 'btc_jpy', 'symbol': 'BTC/JPY', 'base': 'BTC', 'quote': 'JPY' }, // the only real pair
                // 'ETH/JPY': { 'id': 'eth_jpy', 'symbol': 'ETH/JPY', 'base': 'ETH', 'quote': 'JPY' },
                // 'ETC/JPY': { 'id': 'etc_jpy', 'symbol': 'ETC/JPY', 'base': 'ETC', 'quote': 'JPY' },
                // 'DAO/JPY': { 'id': 'dao_jpy', 'symbol': 'DAO/JPY', 'base': 'DAO', 'quote': 'JPY' },
                // 'LSK/JPY': { 'id': 'lsk_jpy', 'symbol': 'LSK/JPY', 'base': 'LSK', 'quote': 'JPY' },
                // 'FCT/JPY': { 'id': 'fct_jpy', 'symbol': 'FCT/JPY', 'base': 'FCT', 'quote': 'JPY' },
                // 'XMR/JPY': { 'id': 'xmr_jpy', 'symbol': 'XMR/JPY', 'base': 'XMR', 'quote': 'JPY' },
                // 'REP/JPY': { 'id': 'rep_jpy', 'symbol': 'REP/JPY', 'base': 'REP', 'quote': 'JPY' },
                // 'XRP/JPY': { 'id': 'xrp_jpy', 'symbol': 'XRP/JPY', 'base': 'XRP', 'quote': 'JPY' },
                // 'ZEC/JPY': { 'id': 'zec_jpy', 'symbol': 'ZEC/JPY', 'base': 'ZEC', 'quote': 'JPY' },
                // 'XEM/JPY': { 'id': 'xem_jpy', 'symbol': 'XEM/JPY', 'base': 'XEM', 'quote': 'JPY' },
                // 'LTC/JPY': { 'id': 'ltc_jpy', 'symbol': 'LTC/JPY', 'base': 'LTC', 'quote': 'JPY' },
                // 'DASH/JPY': { 'id': 'dash_jpy', 'symbol': 'DASH/JPY', 'base': 'DASH', 'quote': 'JPY' },
                // 'ETH/BTC': { 'id': 'eth_btc', 'symbol': 'ETH/BTC', 'base': 'ETH', 'quote': 'BTC' },
                // 'ETC/BTC': { 'id': 'etc_btc', 'symbol': 'ETC/BTC', 'base': 'ETC', 'quote': 'BTC' },
                // 'LSK/BTC': { 'id': 'lsk_btc', 'symbol': 'LSK/BTC', 'base': 'LSK', 'quote': 'BTC' },
                // 'FCT/BTC': { 'id': 'fct_btc', 'symbol': 'FCT/BTC', 'base': 'FCT', 'quote': 'BTC' },
                // 'XMR/BTC': { 'id': 'xmr_btc', 'symbol': 'XMR/BTC', 'base': 'XMR', 'quote': 'BTC' },
                // 'REP/BTC': { 'id': 'rep_btc', 'symbol': 'REP/BTC', 'base': 'REP', 'quote': 'BTC' },
                // 'XRP/BTC': { 'id': 'xrp_btc', 'symbol': 'XRP/BTC', 'base': 'XRP', 'quote': 'BTC' },
                // 'ZEC/BTC': { 'id': 'zec_btc', 'symbol': 'ZEC/BTC', 'base': 'ZEC', 'quote': 'BTC' },
                // 'XEM/BTC': { 'id': 'xem_btc', 'symbol': 'XEM/BTC', 'base': 'XEM', 'quote': 'BTC' },
                // 'LTC/BTC': { 'id': 'ltc_btc', 'symbol': 'LTC/BTC', 'base': 'LTC', 'quote': 'BTC' },
                // 'DASH/BTC': { 'id': 'dash_btc', 'symbol': 'DASH/BTC', 'base': 'DASH', 'quote': 'BTC' },
            },
        });
    }

    async fetchBalance (params = {}) {
        let balances = await this.privateGetAccountsBalance ();
        let result = { 'info': balances };
        let currencies = Object.keys (this.currencies);
        for (let i = 0; i < currencies.length; i++) {
            let currency = currencies[i];
            let lowercase = currency.toLowerCase ();
            let account = this.account ();
            if (lowercase in balances)
                account['free'] = parseFloat (balances[lowercase]);
            let reserved = lowercase + '_reserved';
            if (reserved in balances)
                account['used'] = parseFloat (balances[reserved]);
            account['total'] = this.sum (account['free'], account['used']);
            result[currency] = account;
        }
        return this.parseBalance (result);
    }

<<<<<<< HEAD
    async performOrderBookRequest (symbol, limit = undefined, params = {}) {
        if (symbol !== 'BTC/JPY')
=======
    async performOrderBookRequest (market, limit = undefined, params = {}) {
        if (market['symbol'] !== 'BTC/JPY')
>>>>>>> bc2d492e
            throw new NotSupported (this.id + ' fetchOrderBook () supports BTC/JPY only');
        let orderbook = await this.publicGetOrderBooks (params);
        return orderbook;
    }

    async fetchTicker (symbol, params = {}) {
        if (symbol !== 'BTC/JPY')
            throw new NotSupported (this.id + ' fetchTicker () supports BTC/JPY only');
        let ticker = await this.publicGetTicker (params);
        let timestamp = ticker['timestamp'] * 1000;
        return {
            'symbol': symbol,
            'timestamp': timestamp,
            'datetime': this.iso8601 (timestamp),
            'high': parseFloat (ticker['high']),
            'low': parseFloat (ticker['low']),
            'bid': parseFloat (ticker['bid']),
            'ask': parseFloat (ticker['ask']),
            'vwap': undefined,
            'open': undefined,
            'close': undefined,
            'first': undefined,
            'last': parseFloat (ticker['last']),
            'change': undefined,
            'percentage': undefined,
            'average': undefined,
            'baseVolume': parseFloat (ticker['volume']),
            'quoteVolume': undefined,
            'info': ticker,
        };
    }

    parseTrade (trade, market) {
        let timestamp = this.parse8601 (trade['created_at']);
        return {
            'id': trade['id'].toString (),
            'timestamp': timestamp,
            'datetime': this.iso8601 (timestamp),
            'symbol': market['symbol'],
            'type': undefined,
            'side': trade['order_type'],
            'price': parseFloat (trade['rate']),
            'amount': parseFloat (trade['amount']),
            'info': trade,
        };
    }

    async fetchTrades (symbol, since = undefined, limit = undefined, params = {}) {
        if (symbol !== 'BTC/JPY')
            throw new NotSupported (this.id + ' fetchTrades () supports BTC/JPY only');
        let market = this.market (symbol);
        let response = await this.publicGetTrades (this.extend ({
            'pair': market['id'],
        }, params));
        if ('success' in response)
            if (response['success'])
                if (typeof response['data'] !== 'undefined')
                    return this.parseTrades (response['data'], market, since, limit);
        throw new ExchangeError (this.id + ' ' + this.json (response));
    }

    async createOrder (symbol, type, side, amount, price = undefined, params = {}) {
        let order = {
            'pair': this.marketId (symbol),
        };
        if (type === 'market') {
            let order_type = type + '_' + side;
            order['order_type'] = order_type;
            let prefix = (side === 'buy') ? (order_type + '_') : '';
            order[prefix + 'amount'] = amount;
        } else {
            order['order_type'] = side;
            order['rate'] = price;
            order['amount'] = amount;
        }
        let response = await this.privatePostExchangeOrders (this.extend (order, params));
        return {
            'info': response,
            'id': response['id'].toString (),
        };
    }

    async cancelOrder (id, symbol = undefined, params = {}) {
        return await this.privateDeleteExchangeOrdersId ({ 'id': id });
    }

    sign (path, api = 'public', method = 'GET', params = {}, headers = undefined, body = undefined) {
        let url = this.urls['api'] + '/' + this.implodeParams (path, params);
        let query = this.omit (params, this.extractParams (path));
        if (api === 'public') {
            if (Object.keys (query).length)
                url += '?' + this.urlencode (query);
        } else {
            this.checkRequiredCredentials ();
            let nonce = this.nonce ().toString ();
            let queryString = '';
            if (method === 'GET') {
                if (Object.keys (query).length)
                    url += '?' + this.urlencode (this.keysort (query));
            } else {
                if (Object.keys (query).length) {
                    body = this.urlencode (this.keysort (query));
                    queryString = body;
                }
            }
            let auth = nonce + url + queryString;
            headers = {
                'Content-Type': 'application/x-www-form-urlencoded',
                'ACCESS-KEY': this.apiKey,
                'ACCESS-NONCE': nonce,
                'ACCESS-SIGNATURE': this.hmac (this.encode (auth), this.encode (this.secret)),
            };
        }
        return { 'url': url, 'method': method, 'body': body, 'headers': headers };
    }

    async request (path, api = 'public', method = 'GET', params = {}, headers = undefined, body = undefined) {
        let response = await this.fetch2 (path, api, method, params, headers, body);
        if (api === 'public')
            return response;
        if ('success' in response)
            if (response['success'])
                return response;
        throw new ExchangeError (this.id + ' ' + this.json (response));
    }
};<|MERGE_RESOLUTION|>--- conflicted
+++ resolved
@@ -114,13 +114,8 @@
         return this.parseBalance (result);
     }
 
-<<<<<<< HEAD
-    async performOrderBookRequest (symbol, limit = undefined, params = {}) {
-        if (symbol !== 'BTC/JPY')
-=======
     async performOrderBookRequest (market, limit = undefined, params = {}) {
         if (market['symbol'] !== 'BTC/JPY')
->>>>>>> bc2d492e
             throw new NotSupported (this.id + ' fetchOrderBook () supports BTC/JPY only');
         let orderbook = await this.publicGetOrderBooks (params);
         return orderbook;
