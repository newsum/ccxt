--- conflicted
+++ resolved
@@ -3,11 +3,7 @@
 //  ---------------------------------------------------------------------------
 
 const Exchange = require ('./base/Exchange');
-<<<<<<< HEAD
-const { InvalidNonce, InsufficientFunds, AuthenticationError, InvalidOrder, ExchangeError, OrderNotFound, AccountSuspended, BadSymbol, OrderImmediatelyFillable, RateLimitExceeded } = require ('./base/errors');
-=======
 const { InvalidNonce, InsufficientFunds, AuthenticationError, InvalidOrder, ExchangeError, OrderNotFound, AccountSuspended, BadSymbol, OrderImmediatelyFillable, RateLimitExceeded, OnMaintenance, PermissionDenied } = require ('./base/errors');
->>>>>>> 74ae9f19
 
 //  ---------------------------------------------------------------------------
 
@@ -219,12 +215,9 @@
                 'OFFER_NOT_FOUND': OrderNotFound,
                 'OFFER_WOULD_HAVE_BEEN_PARTIALLY_FILLED': OrderImmediatelyFillable,
                 'ACTION_LIMIT_EXCEEDED': RateLimitExceeded,
-<<<<<<< HEAD
-=======
                 'UNDER_MAINTENANCE': OnMaintenance,
                 'REQUEST_TIMESTAMP_TOO_OLD': InvalidNonce,
                 'PERMISSIONS_NOT_SUFFICIENT': PermissionDenied,
->>>>>>> 74ae9f19
             },
         });
     }
