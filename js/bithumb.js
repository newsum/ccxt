'use strict';

//  ---------------------------------------------------------------------------

const Exchange = require ('./base/Exchange');
const { ExchangeError, ExchangeNotAvailable, AuthenticationError, BadRequest, PermissionDenied, InvalidAddress, ArgumentsRequired, InvalidOrder } = require ('./base/errors');

//  ---------------------------------------------------------------------------

module.exports = class bithumb extends Exchange {
    describe () {
        return this.deepExtend (super.describe (), {
            'id': 'bithumb',
            'name': 'Bithumb',
            'countries': [ 'KR' ], // South Korea
            'rateLimit': 500,
            'has': {
                'CORS': true,
                'createOrder': true,
                'cancelOrder': true,
                'createMarketOrder': true,
                'fetchTickers': true,
                'fetchOpenOrders': true,
                'fetchOrder': true,
                'withdraw': true,
            },
            'urls': {
                'logo': 'https://user-images.githubusercontent.com/1294454/30597177-ea800172-9d5e-11e7-804c-b9d4fa9b56b0.jpg',
                'api': {
                    'public': 'https://api.bithumb.com/public',
                    'private': 'https://api.bithumb.com',
                },
                'www': 'https://www.bithumb.com',
                'doc': 'https://apidocs.bithumb.com',
                'fees': 'https://en.bithumb.com/customer_support/info_fee',
            },
            'api': {
                'public': {
                    'get': [
                        'ticker/{currency}',
                        'ticker/all',
                        'orderbook/{currency}',
                        'orderbook/all',
                        'transaction_history/{currency}',
                        'transaction_history/all',
                    ],
                },
                'private': {
                    'post': [
                        'info/account',
                        'info/balance',
                        'info/wallet_address',
                        'info/ticker',
                        'info/orders',
                        'info/user_transactions',
                        'info/order_detail',
                        'trade/place',
                        'trade/cancel',
                        'trade/btc_withdrawal',
                        'trade/krw_deposit',
                        'trade/krw_withdrawal',
                        'trade/market_buy',
                        'trade/market_sell',
                    ],
                },
            },
            'fees': {
                'trading': {
                    'maker': 0.25 / 100,
                    'taker': 0.25 / 100,
                },
            },
            'exceptions': {
                'Bad Request(SSL)': BadRequest,
                'Bad Request(Bad Method)': BadRequest,
                'Bad Request.(Auth Data)': AuthenticationError, // { "status": "5100", "message": "Bad Request.(Auth Data)" }
                'Not Member': AuthenticationError,
                'Invalid Apikey': AuthenticationError, // {"status":"5300","message":"Invalid Apikey"}
                'Method Not Allowed.(Access IP)': PermissionDenied,
                'Method Not Allowed.(BTC Adress)': InvalidAddress,
                'Method Not Allowed.(Access)': PermissionDenied,
                'Database Fail': ExchangeNotAvailable,
                'Invalid Parameter': BadRequest,
                '5600': ExchangeError,
                'Unknown Error': ExchangeError,
                'After May 23th, recent_transactions is no longer, hence users will not be able to connect to recent_transactions': ExchangeError, // {"status":"5100","message":"After May 23th, recent_transactions is no longer, hence users will not be able to connect to recent_transactions"}
            },
        });
    }

    async fetchMarkets (params = {}) {
        const response = await this.publicGetTickerAll (params);
        const data = this.safeValue (response, 'data');
        const currencyIds = Object.keys (data);
        const result = [];
        for (let i = 0; i < currencyIds.length; i++) {
            const currencyId = currencyIds[i];
            if (currencyId === 'date') {
                continue;
            }
            const market = data[currencyId];
            const base = currencyId;
            const quote = 'KRW';
            const symbol = currencyId + '/' + quote;
            let active = true;
            if (Array.isArray (market)) {
                const numElements = market.length;
                if (numElements === 0) {
                    active = false;
                }
            }
            result.push ({
                'id': currencyId,
                'symbol': symbol,
                'base': base,
                'quote': quote,
                'info': market,
                'active': active,
                'precision': {
                    'amount': undefined,
                    'price': undefined,
                },
                'limits': {
                    'amount': {
                        'min': undefined,
                        'max': undefined,
                    },
                    'price': {
                        'min': undefined,
                        'max': undefined,
                    },
                    'cost': {
                        'min': undefined,
                        'max': undefined,
                    },
                },
                'baseId': undefined,
                'quoteId': undefined,
            });
        }
        return result;
    }

    async fetchBalance (params = {}) {
        await this.loadMarkets ();
        const request = {
            'currency': 'ALL',
        };
        const response = await this.privatePostInfoBalance (this.extend (request, params));
        const result = { 'info': response };
        const balances = this.safeValue (response, 'data');
        const codes = Object.keys (this.currencies);
        for (let i = 0; i < codes.length; i++) {
            const code = codes[i];
            const account = this.account ();
            const currency = this.currency (code);
            const lowerCurrencyId = this.safeStringLower (currency, 'id');
            account['total'] = this.safeFloat (balances, 'total_' + lowerCurrencyId);
            account['used'] = this.safeFloat (balances, 'in_use_' + lowerCurrencyId);
            account['free'] = this.safeFloat (balances, 'available_' + lowerCurrencyId);
            result[code] = account;
        }
        return this.parseBalance (result);
    }

    async fetchOrderBook (symbol, limit = undefined, params = {}) {
        await this.loadMarkets ();
        const market = this.market (symbol);
        const request = {
            'currency': market['base'],
        };
        if (limit !== undefined) {
            request['count'] = limit; // default 30, max 30
        }
        const response = await this.publicGetOrderbookCurrency (this.extend (request, params));
        //
        //     {
        //         "status":"0000",
        //         "data":{
        //             "timestamp":"1587621553942",
        //             "payment_currency":"KRW",
        //             "order_currency":"BTC",
        //             "bids":[
        //                 {"price":"8652000","quantity":"0.0043"},
        //                 {"price":"8651000","quantity":"0.0049"},
        //                 {"price":"8650000","quantity":"8.4791"},
        //             ],
        //             "asks":[
        //                 {"price":"8654000","quantity":"0.119"},
        //                 {"price":"8655000","quantity":"0.254"},
        //                 {"price":"8658000","quantity":"0.119"},
        //             ]
        //         }
        //     }
        //
        const data = this.safeValue (response, 'data', {});
        const timestamp = this.safeInteger (data, 'timestamp');
        return this.parseOrderBook (data, timestamp, 'bids', 'asks', 'price', 'quantity');
    }

    parseTicker (ticker, market = undefined) {
        //
        // fetchTicker, fetchTickers
        //
        //     {
        //         "opening_price":"227100",
        //         "closing_price":"228400",
        //         "min_price":"222300",
        //         "max_price":"230000",
        //         "units_traded":"82618.56075337",
        //         "acc_trade_value":"18767376138.6031",
        //         "prev_closing_price":"227100",
        //         "units_traded_24H":"151871.13484676",
        //         "acc_trade_value_24H":"34247610416.8974",
        //         "fluctate_24H":"8700",
        //         "fluctate_rate_24H":"3.96",
        //         "date":"1587710327264", // fetchTickers inject this
        //     }
        //
        const timestamp = this.safeInteger (ticker, 'date');
        let symbol = undefined;
        if (market !== undefined) {
            symbol = market['symbol'];
        }
        const open = this.safeFloat (ticker, 'opening_price');
        const close = this.safeFloat (ticker, 'closing_price');
        let change = undefined;
        let percentage = undefined;
        let average = undefined;
        if ((close !== undefined) && (open !== undefined)) {
            change = close - open;
            if (open > 0) {
                percentage = change / open * 100;
            }
            average = this.sum (open, close) / 2;
        }
        const baseVolume = this.safeFloat (ticker, 'units_traded_24H');
        const quoteVolume = this.safeFloat (ticker, 'acc_trade_value_24H');
        let vwap = undefined;
        if (quoteVolume !== undefined && baseVolume !== undefined) {
            vwap = quoteVolume / baseVolume;
        }
        return {
            'symbol': symbol,
            'timestamp': timestamp,
            'datetime': this.iso8601 (timestamp),
            'high': this.safeFloat (ticker, 'max_price'),
            'low': this.safeFloat (ticker, 'min_price'),
            'bid': this.safeFloat (ticker, 'buy_price'),
            'bidVolume': undefined,
            'ask': this.safeFloat (ticker, 'sell_price'),
            'askVolume': undefined,
            'vwap': vwap,
            'open': open,
            'close': close,
            'last': close,
            'previousClose': undefined,
            'change': change,
            'percentage': percentage,
            'average': average,
            'baseVolume': baseVolume,
            'quoteVolume': quoteVolume,
            'info': ticker,
        };
    }

    async fetchTickers (symbols = undefined, params = {}) {
        await this.loadMarkets ();
        const response = await this.publicGetTickerAll (params);
        //
        //     {
        //         "status":"0000",
        //         "data":{
        //             "BTC":{
        //                 "opening_price":"9045000",
        //                 "closing_price":"9132000",
        //                 "min_price":"8938000",
        //                 "max_price":"9168000",
        //                 "units_traded":"4619.79967497",
        //                 "acc_trade_value":"42021363832.5187",
        //                 "prev_closing_price":"9041000",
        //                 "units_traded_24H":"8793.5045804",
        //                 "acc_trade_value_24H":"78933458515.4962",
        //                 "fluctate_24H":"530000",
        //                 "fluctate_rate_24H":"6.16"
        //             },
        //             "date":"1587710878669"
        //         }
        //     }
        //
        const result = {};
        const data = this.safeValue (response, 'data', {});
        const timestamp = this.safeInteger (data, 'date');
        const tickers = this.omit (data, 'date');
        const ids = Object.keys (tickers);
        for (let i = 0; i < ids.length; i++) {
            const id = ids[i];
            let symbol = id;
            let market = undefined;
            if (id in this.markets_by_id) {
                market = this.markets_by_id[id];
                symbol = market['symbol'];
            }
            const ticker = tickers[id];
            const isArray = Array.isArray (ticker);
            if (!isArray) {
                ticker['date'] = timestamp;
                result[symbol] = this.parseTicker (ticker, market);
            }
        }
        return result;
    }

    async fetchTicker (symbol, params = {}) {
        await this.loadMarkets ();
        const market = this.market (symbol);
        const request = {
            'currency': market['base'],
        };
        const response = await this.publicGetTickerCurrency (this.extend (request, params));
        //
        //     {
        //         "status":"0000",
        //         "data":{
        //             "opening_price":"227100",
        //             "closing_price":"228400",
        //             "min_price":"222300",
        //             "max_price":"230000",
        //             "units_traded":"82618.56075337",
        //             "acc_trade_value":"18767376138.6031",
        //             "prev_closing_price":"227100",
        //             "units_traded_24H":"151871.13484676",
        //             "acc_trade_value_24H":"34247610416.8974",
        //             "fluctate_24H":"8700",
        //             "fluctate_rate_24H":"3.96",
        //             "date":"1587710327264"
        //         }
        //     }
        //
        const data = this.safeValue (response, 'data', {});
        return this.parseTicker (data, market);
    }

    parseTrade (trade, market = undefined) {
        //
        // fetchTrades (public)
        //
        //     {
        //         "transaction_date":"2020-04-23 22:21:46",
        //         "type":"ask",
        //         "units_traded":"0.0125",
        //         "price":"8667000",
        //         "total":"108337"
        //     }
        //
        // fetchOrder (private)
        //
        //     {
        //         "transaction_date": "1572497603902030",
        //         "price": "8601000",
        //         "units": "0.005",
        //         "fee_currency": "KRW",
        //         "fee": "107.51",
        //         "total": "43005"
        //     }
        //
        // a workaround for their bug in date format, hours are not 0-padded
        let timestamp = undefined;
        const transactionDatetime = this.safeString (trade, 'transaction_date');
        if (transactionDatetime !== undefined) {
            const parts = transactionDatetime.split (' ');
            const numParts = parts.length;
            if (numParts > 1) {
                const transactionDate = parts[0];
                let transactionTime = parts[1];
                if (transactionTime.length < 8) {
                    transactionTime = '0' + transactionTime;
                }
                timestamp = this.parse8601 (transactionDate + ' ' + transactionTime);
            } else {
                timestamp = this.safeIntegerProduct (trade, 'transaction_date', 0.001);
            }
        }
        if (timestamp !== undefined) {
            timestamp -= 9 * 3600000; // they report UTC + 9 hours, server in Korean timezone
        }
        const type = undefined;
        let side = this.safeString (trade, 'type');
        side = (side === 'ask') ? 'sell' : 'buy';
        const id = this.safeString (trade, 'cont_no');
        let symbol = undefined;
        if (market !== undefined) {
            symbol = market['symbol'];
        }
        const price = this.safeFloat (trade, 'price');
        const amount = this.safeFloat (trade, 'units_traded');
        let cost = this.safeFloat (trade, 'total');
        if (cost === undefined) {
            if (amount !== undefined) {
                if (price !== undefined) {
                    cost = price * amount;
                }
            }
        }
        let fee = undefined;
        const feeCost = this.safeFloat (trade, 'fee');
        if (feeCost !== undefined) {
            const feeCurrencyId = this.safeString (trade, 'fee_currency');
            const feeCurrencyCode = this.commonCurrencyCode (feeCurrencyId);
            fee = {
                'cost': feeCost,
                'currency': feeCurrencyCode,
            };
        }
        return {
            'id': id,
            'info': trade,
            'timestamp': timestamp,
            'datetime': this.iso8601 (timestamp),
            'symbol': symbol,
            'order': undefined,
            'type': type,
            'side': side,
            'takerOrMaker': undefined,
            'price': price,
            'amount': amount,
            'cost': cost,
            'fee': fee,
        };
    }

    async fetchTrades (symbol, since = undefined, limit = undefined, params = {}) {
        await this.loadMarkets ();
        const market = this.market (symbol);
        const request = {
            'currency': market['base'],
        };
        if (limit === undefined) {
            request['count'] = limit; // default 20, max 100
        }
        const response = await this.publicGetTransactionHistoryCurrency (this.extend (request, params));
        //
        //     {
        //         "status":"0000",
        //         "data":[
        //             {
        //                 "transaction_date":"2020-04-23 22:21:46",
        //                 "type":"ask",
        //                 "units_traded":"0.0125",
        //                 "price":"8667000",
        //                 "total":"108337"
        //             },
        //         ]
        //     }
        //
        const data = this.safeValue (response, 'data', []);
        return this.parseTrades (data, market, since, limit);
    }

    async createOrder (symbol, type, side, amount, price = undefined, params = {}) {
        await this.loadMarkets ();
        const market = this.market (symbol);
        const request = {
            'order_currency': market['id'],
            'Payment_currency': market['quote'],
            'units': amount,
        };
        let method = 'privatePostTradePlace';
        if (type === 'limit') {
            request['price'] = price;
            request['type'] = (side === 'buy') ? 'bid' : 'ask';
        } else {
            method = 'privatePostTradeMarket' + this.capitalize (side);
        }
        const response = await this[method] (this.extend (request, params));
        const id = this.safeString (response, 'order_id');
        if (id === undefined) {
            throw new InvalidOrder (this.id + ' createOrder did not return an order id');
        }
        return {
            'info': response,
            'symbol': symbol,
            'type': type,
            'side': side,
            'id': id,
        };
    }

    async fetchOrder (id, symbol = undefined, params = {}) {
        if (symbol === undefined) {
            throw new ArgumentsRequired (this.id + ' fetchOrder requires a symbol argument');
        }
        await this.loadMarkets ();
        const market = this.market (symbol);
        const request = {
            'order_id': id,
            'count': 1,
            'order_currency': market['base'],
            'payment_currency': market['quote'],
        };
        const response = await this.privatePostInfoOrderDetail (this.extend (request, params));
        //
        //     {
        //         "status": "0000",
        //         "data": {
        //             "transaction_date": "1572497603668315",
        //             "type": "bid",
        //             "order_status": "Completed",
        //             "order_currency": "BTC",
        //             "payment_currency": "KRW",
        //             "order_price": "8601000",
        //             "order_qty": "0.007",
        //             "cancel_date": "",
        //             "cancel_type": "",
        //             "contract": [
        //                 {
        //                     "transaction_date": "1572497603902030",
        //                     "price": "8601000",
        //                     "units": "0.005",
        //                     "fee_currency": "KRW",
        //                     "fee": "107.51",
        //                     "total": "43005"
        //                 },
        //             ]
        //         }
        //     }
        //
        const data = this.safeValue (response, 'data');
        return this.parseOrder (this.extend (data, { 'order_id': id }), market);
    }

    parseOrderStatus (status) {
        const statuses = {
            'Pending': 'open',
            'Completed': 'closed',
            'Cancel': 'canceled',
        };
        return this.safeString (statuses, status, status);
    }

    parseOrder (order, market = undefined) {
        //
        // fetchOrder
        //
        //     {
        //         "transaction_date": "1572497603668315",
        //         "type": "bid",
        //         "order_status": "Completed",
        //         "order_currency": "BTC",
        //         "payment_currency": "KRW",
        //         "order_price": "8601000",
        //         "order_qty": "0.007",
        //         "cancel_date": "",
        //         "cancel_type": "",
        //         "contract": [
        //             {
        //                 "transaction_date": "1572497603902030",
        //                 "price": "8601000",
        //                 "units": "0.005",
        //                 "fee_currency": "KRW",
        //                 "fee": "107.51",
        //                 "total": "43005"
        //             },
        //         ]
        //     }
        //
        // fetchOpenOrders
        //
        //     {
        //         "order_currency": "BTC",
        //         "payment_currency": "KRW",
        //         "order_id": "C0101000007408440032",
        //         "order_date": "1571728739360570",
        //         "type": "bid",
        //         "units": "5.0",
        //         "units_remaining": "5.0",
        //         "price": "501000",
        //     }
        //
        const timestamp = this.safeIntegerProduct (order, 'order_date', 0.001);
        const sideProperty = this.safeValue2 (order, 'type', 'side');
        const side = (sideProperty === 'bid') ? 'buy' : 'sell';
        const status = this.parseOrderStatus (this.safeString (order, 'order_status'));
        let price = this.safeFloat2 (order, 'order_price', 'price');
        let type = 'limit';
        if (price === 0) {
            price = undefined;
            type = 'market';
        }
        const amount = this.safeFloat2 (order, 'order_qty', 'units');
        let remaining = this.safeFloat (order, 'units_remaining');
        if (remaining === undefined) {
            if (status === 'closed') {
                remaining = 0;
            } else {
                remaining = amount;
            }
        }
        let filled = undefined;
        if ((amount !== undefined) && (remaining !== undefined)) {
            filled = amount - remaining;
        }
        let symbol = undefined;
        const baseId = this.safeString (order, 'order_currency');
        const quoteId = this.safeString (order, 'payment_currency');
        const base = this.safeCurrencyCode (baseId);
        const quote = this.safeCurrencyCode (quoteId);
        if ((base !== undefined) && (quote !== undefined)) {
            symbol = base + '/' + quote;
        }
        if ((symbol === undefined) && (market !== undefined)) {
            symbol = market['symbol'];
        }
        const rawTrades = this.safeValue (order, 'contract');
        let trades = undefined;
        const id = this.safeString (order, 'order_id');
        if (rawTrades !== undefined) {
            trades = this.parseTrades (rawTrades, market, undefined, undefined, {
                'side': side,
                'symbol': symbol,
                'order': id,
            });
        }
        return {
            'info': order,
            'id': id,
            'timestamp': timestamp,
            'datetime': this.iso8601 (timestamp),
            'lastTradeTimestamp': undefined,
            'symbol': symbol,
            'type': type,
            'side': side,
            'price': price,
            'amount': amount,
            'cost': undefined,
            'average': undefined,
            'filled': filled,
            'remaining': remaining,
            'status': status,
            'fee': undefined,
            'trades': trades,
        };
    }

    async fetchOpenOrders (symbol = undefined, since = undefined, limit = undefined, params = {}) {
        if (symbol === undefined) {
            throw new ArgumentsRequired (this.id + ' fetchOpenOrders requires a symbol argument');
        }
        await this.loadMarkets ();
        const market = this.market (symbol);
        if (limit === undefined) {
            limit = 100;
        }
        const request = {
            'count': limit,
            'order_currency': market['base'],
            'payment_currency': market['quote'],
        };
        if (since !== undefined) {
            request['after'] = since;
        }
        const response = await this.privatePostInfoOrders (this.extend (request, params));
        //
        //     {
        //         "status": "0000",
        //         "data": [
        //             {
        //                 "order_currency": "BTC",
        //                 "payment_currency": "KRW",
        //                 "order_id": "C0101000007408440032",
        //                 "order_date": "1571728739360570",
        //                 "type": "bid",
        //                 "units": "5.0",
        //                 "units_remaining": "5.0",
        //                 "price": "501000",
        //             }
        //         ]
        //     }
        //
        const data = this.safeValue (response, 'data', []);
        return this.parseOrders (data, market, since, limit);
    }

    async cancelOrder (id, symbol = undefined, params = {}) {
        const side_in_params = ('side' in params);
        if (!side_in_params) {
<<<<<<< HEAD
            throw new ExchangeError (this.id + ' cancelOrder requires a `symbol` argument and a `side` parameter (sell or buy)');
        }
        if (symbol === undefined) {
            throw new ExchangeError (this.id + ' cancelOrder requires a `symbol` argument and a `side` parameter (sell or buy)');
=======
            throw new ArgumentsRequired (this.id + ' cancelOrder requires a `symbol` argument and a `side` parameter (sell or buy)');
        }
        if (symbol === undefined) {
            throw new ArgumentsRequired (this.id + ' cancelOrder requires a `symbol` argument and a `side` parameter (sell or buy)');
>>>>>>> 74ae9f19
        }
        const market = this.market (symbol);
        const side = (params['side'] === 'buy') ? 'bid' : 'ask';
        params = this.omit (params, [ 'side', 'currency' ]);
        // https://github.com/ccxt/ccxt/issues/6771
        const request = {
            'order_id': id,
            'type': side,
            'order_currency': market['base'],
            'payment_currency': market['quote'],
        };
        return await this.privatePostTradeCancel (this.extend (request, params));
    }

    cancelUnifiedOrder (order, params = {}) {
        const request = {
            'side': order['side'],
        };
        return this.cancelOrder (order['id'], order['symbol'], this.extend (request, params));
    }

    async withdraw (code, amount, address, tag = undefined, params = {}) {
        this.checkAddress (address);
        await this.loadMarkets ();
        const currency = this.currency (code);
        const request = {
            'units': amount,
            'address': address,
            'currency': currency['id'],
        };
        if (currency === 'XRP' || currency === 'XMR') {
            const destination = this.safeString (params, 'destination');
            if ((tag === undefined) && (destination === undefined)) {
                throw new ArgumentsRequired (this.id + ' ' + code + ' withdraw() requires a tag argument or an extra destination param');
            } else if (tag !== undefined) {
                request['destination'] = tag;
            }
        }
        const response = await this.privatePostTradeBtcWithdrawal (this.extend (request, params));
        return {
            'info': response,
            'id': undefined,
        };
    }

    nonce () {
        return this.milliseconds ();
    }

    sign (path, api = 'public', method = 'GET', params = {}, headers = undefined, body = undefined) {
        const endpoint = '/' + this.implodeParams (path, params);
        let url = this.urls['api'][api] + endpoint;
        const query = this.omit (params, this.extractParams (path));
        if (api === 'public') {
            if (Object.keys (query).length) {
                url += '?' + this.urlencode (query);
            }
        } else {
            this.checkRequiredCredentials ();
            body = this.urlencode (this.extend ({
                'endpoint': endpoint,
            }, query));
            const nonce = this.nonce ().toString ();
            const auth = endpoint + "\0" + body + "\0" + nonce; // eslint-disable-line quotes
            const signature = this.hmac (this.encode (auth), this.encode (this.secret), 'sha512');
            const signature64 = this.decode (this.stringToBase64 (this.encode (signature)));
            headers = {
                'Accept': 'application/json',
                'Content-Type': 'application/x-www-form-urlencoded',
                'Api-Key': this.apiKey,
                'Api-Sign': signature64.toString (),
                'Api-Nonce': nonce,
            };
        }
        return { 'url': url, 'method': method, 'body': body, 'headers': headers };
    }

    handleErrors (httpCode, reason, url, method, headers, body, response, requestHeaders, requestBody) {
        if (response === undefined) {
            return; // fallback to default error handler
        }
        if ('status' in response) {
            //
            //     {"status":"5100","message":"After May 23th, recent_transactions is no longer, hence users will not be able to connect to recent_transactions"}
            //
            const status = this.safeString (response, 'status');
            const message = this.safeString (response, 'message');
            if (status !== undefined) {
                if (status === '0000') {
                    return; // no error
                }
                const feedback = this.id + ' ' + body;
                this.throwExactlyMatchedException (this.exceptions, status, feedback);
                this.throwExactlyMatchedException (this.exceptions, message, feedback);
                throw new ExchangeError (feedback);
            }
        }
    }

    async request (path, api = 'public', method = 'GET', params = {}, headers = undefined, body = undefined) {
        const response = await this.fetch2 (path, api, method, params, headers, body);
        if ('status' in response) {
            if (response['status'] === '0000') {
                return response;
            }
            throw new ExchangeError (this.id + ' ' + this.json (response));
        }
        return response;
    }
};<|MERGE_RESOLUTION|>--- conflicted
+++ resolved
@@ -684,17 +684,10 @@
     async cancelOrder (id, symbol = undefined, params = {}) {
         const side_in_params = ('side' in params);
         if (!side_in_params) {
-<<<<<<< HEAD
-            throw new ExchangeError (this.id + ' cancelOrder requires a `symbol` argument and a `side` parameter (sell or buy)');
-        }
-        if (symbol === undefined) {
-            throw new ExchangeError (this.id + ' cancelOrder requires a `symbol` argument and a `side` parameter (sell or buy)');
-=======
             throw new ArgumentsRequired (this.id + ' cancelOrder requires a `symbol` argument and a `side` parameter (sell or buy)');
         }
         if (symbol === undefined) {
             throw new ArgumentsRequired (this.id + ' cancelOrder requires a `symbol` argument and a `side` parameter (sell or buy)');
->>>>>>> 74ae9f19
         }
         const market = this.market (symbol);
         const side = (params['side'] === 'buy') ? 'bid' : 'ask';
