--- conflicted
+++ resolved
@@ -16,10 +16,6 @@
             'countries': [ 'NL' ], // Netherlands
             'version': 'v2',
             'userAgent': undefined,
-<<<<<<< HEAD
-            'contractPrice': 10,
-=======
->>>>>>> 74ae9f19
             'rateLimit': 500,
             'has': {
                 'CORS': true,
@@ -529,11 +525,8 @@
             'info': response,
         };
         const balance = this.safeValue (response, 'result', {});
-<<<<<<< HEAD
-=======
         const currencyId = this.safeString (balance, 'currency');
         const currencyCode = this.safeCurrencyCode (currencyId);
->>>>>>> 74ae9f19
         const account = this.account ();
         account['free'] = this.safeFloat (balance, 'available_funds');
         account['used'] = this.safeFloat (balance, 'maintenance_margin');
