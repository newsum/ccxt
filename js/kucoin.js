--- conflicted
+++ resolved
@@ -84,11 +84,8 @@
                         'currencies',
                         'currencies/{currency}',
                         'prices',
-<<<<<<< HEAD
-=======
                         'mark-price/{symbol}/current',
                         'margin/config',
->>>>>>> 74ae9f19
                     ],
                     'post': [
                         'bullet-public',
@@ -101,10 +98,7 @@
                         'accounts/{accountId}/ledgers',
                         'accounts/{accountId}/holds',
                         'accounts/transferable',
-<<<<<<< HEAD
-=======
                         'sub/user',
->>>>>>> 74ae9f19
                         'sub-accounts',
                         'sub-accounts/{subUserId}',
                         'deposit-addresses',
@@ -139,14 +133,11 @@
                         'withdrawals',
                         'orders',
                         'orders/multi',
-<<<<<<< HEAD
-=======
                         'margin/borrow',
                         'margin/repay/all',
                         'margin/repay/single',
                         'margin/lend',
                         'margin/toggle-auto-lend',
->>>>>>> 74ae9f19
                         'bullet-private',
                     ],
                     'delete': [
