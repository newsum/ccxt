'use strict';

// ---------------------------------------------------------------------------

const hitbtc = require ('./hitbtc');
const { ExchangeError, OrderNotFound, InsufficientFunds, InvalidOrder } = require ('./base/errors');

// ---------------------------------------------------------------------------

module.exports = class hitbtc2 extends hitbtc {

    describe () {
        return this.deepExtend (super.describe (), {
            'id': 'hitbtc2',
            'name': 'HitBTC v2',
            'countries': 'UK',
            'rateLimit': 1500,
            'version': '2',
            'has': {
<<<<<<< HEAD
                'createDepositAddress': true,
                'fetchDepositAddress': true,
=======
                'CORS': true,
>>>>>>> 28d611f2
                'fetchCurrencies': true,
                'fetchOHLCV': true,
                'fetchTickers': true,
                'fetchOrder': true,
                'fetchOrders': false,
                'fetchOpenOrders': true,
                'fetchClosedOrders': true,
                'fetchMyTrades': true,
                'withdraw': true,
            },
            'timeframes': {
                '1m': 'M1',
                '3m': 'M3',
                '5m': 'M5',
                '15m': 'M15',
                '30m': 'M30', // default
                '1h': 'H1',
                '4h': 'H4',
                '1d': 'D1',
                '1w': 'D7',
                '1M': '1M',
            },
            'urls': {
                'logo': 'https://user-images.githubusercontent.com/1294454/27766555-8eaec20e-5edc-11e7-9c5b-6dc69fc42f5e.jpg',
                'api': 'https://api.hitbtc.com',
                'www': 'https://hitbtc.com',
                'doc': 'https://api.hitbtc.com',
                'fees': [
                    'https://hitbtc.com/fees-and-limits',
                    'https://support.hitbtc.com/hc/en-us/articles/115005148605-Fees-and-limits',
                ],
            },
            'api': {
                'public': {
                    'get': [
                        'symbol', // Available Currency Symbols
                        'symbol/{symbol}', // Get symbol info
                        'currency', // Available Currencies
                        'currency/{currency}', // Get currency info
                        'ticker', // Ticker list for all symbols
                        'ticker/{symbol}', // Ticker for symbol
                        'trades/{symbol}', // Trades
                        'orderbook/{symbol}', // Orderbook
                        'candles/{symbol}', // Candles
                    ],
                },
                'private': {
                    'get': [
                        'order', // List your current open orders
                        'order/{clientOrderId}', // Get a single order by clientOrderId
                        'trading/balance', // Get trading balance
                        'trading/fee/{symbol}', // Get trading fee rate
                        'history/trades', // Get historical trades
                        'history/order', // Get historical orders
                        'history/order/{id}/trades', // Get historical trades by specified order
                        'account/balance', // Get main acccount balance
                        'account/transactions', // Get account transactions
                        'account/transactions/{id}', // Get account transaction by id
                        'account/crypto/address/{currency}', // Get deposit crypro address
                    ],
                    'post': [
                        'order', // Create new order
                        'account/crypto/withdraw', // Withdraw crypro
                        'account/crypto/address/{currency}', // Create new deposit crypro address
                        'account/transfer', // Transfer amount to trading
                    ],
                    'put': [
                        'order/{clientOrderId}', // Create new order
                        'account/crypto/withdraw/{id}', // Commit withdraw crypro
                    ],
                    'delete': [
                        'order', // Cancel all open orders
                        'order/{clientOrderId}', // Cancel order
                        'account/crypto/withdraw/{id}', // Rollback withdraw crypro
                    ],
                    'patch': [
                        'order/{clientOrderId}', // Cancel Replace order
                    ],
                },
            },
            'fees': {
                'trading': {
                    'tierBased': false,
                    'percentage': true,
                    'maker': -0.01 / 100,
                    'taker': 0.1 / 100,
                },
                'funding': {
                    'tierBased': false,
                    'percentage': false,
                    'withdraw': {
                        'BTC': 0.00085,
                        'BCC': 0.0018,
                        'ETH': 0.00958,
                        'BCH': 0.0018,
                        'USDT': 100,
                        'DASH': 0.03,
                        'BTG': 0.0005,
                        'LTC': 0.003,
                        'ZEC': 0.0001,
                        'XMR': 0.09,
                        '1ST': 0.84,
                        'ADX': 5.7,
                        'AE': 6.7,
                        'AEON': 0.01006,
                        'AIR': 565,
                        'AMP': 9,
                        'ANT': 6.7,
                        'ARDR': 1,
                        'ARN': 18.5,
                        'ART': 26,
                        'ATB': 0.0004,
                        'ATL': 27,
                        'ATM': 504,
                        'ATS': 860,
                        'AVT': 1.9,
                        'BAS': 113,
                        'BCN': 0.1,
                        'BET': 124,
                        'BKB': 46,
                        'BMC': 32,
                        'BMT': 100,
                        'BNT': 2.57,
                        'BQX': 4.7,
                        'BTM': 40,
                        'BTX': 0.04,
                        'BUS': 0.004,
                        'CCT': 115,
                        'CDT': 100,
                        'CDX': 30,
                        'CFI': 61,
                        'CLD': 0.88,
                        'CND': 574,
                        'CNX': 0.04,
                        'COSS': 65,
                        'CSNO': 16,
                        'CTR': 15,
                        'CTX': 146,
                        'CVC': 8.46,
                        'DBIX': 0.0168,
                        'DCN': 120000,
                        'DCT': 0.02,
                        'DDF': 342,
                        'DENT': 6240,
                        'DGB': 0.4,
                        'DGD': 0.01,
                        'DICE': 0.32,
                        'DLT': 0.26,
                        'DNT': 0.21,
                        'DOGE': 2,
                        'DOV': 34,
                        'DRPU': 24,
                        'DRT': 240,
                        'DSH': 0.017,
                        'EBET': 84,
                        'EBTC': 20,
                        'EBTCOLD': 6.6,
                        'ECAT': 14,
                        'EDG': 2,
                        'EDO': 2.9,
                        'ELE': 0.00172,
                        'ELM': 0.004,
                        'EMC': 0.03,
                        'EMGO': 14,
                        'ENJ': 163,
                        'EOS': 1.5,
                        'ERO': 34,
                        'ETBS': 15,
                        'ETC': 0.002,
                        'ETP': 0.004,
                        'EVX': 5.4,
                        'EXN': 456,
                        'FRD': 65,
                        'FUEL': 123.00105,
                        'FUN': 202.9598309,
                        'FYN': 1.849,
                        'FYP': 66.13,
                        'GNO': 0.0034,
                        'GUP': 4,
                        'GVT': 1.2,
                        'HAC': 144,
                        'HDG': 7,
                        'HGT': 1082,
                        'HPC': 0.4,
                        'HVN': 120,
                        'ICN': 0.55,
                        'ICO': 34,
                        'ICOS': 0.35,
                        'IND': 76,
                        'INDI': 5913,
                        'ITS': 15.0012,
                        'IXT': 11,
                        'KBR': 143,
                        'KICK': 112,
                        'LA': 41,
                        'LAT': 1.44,
                        'LIFE': 13000,
                        'LRC': 27,
                        'LSK': 0.3,
                        'LUN': 0.34,
                        'MAID': 5,
                        'MANA': 143,
                        'MCAP': 5.44,
                        'MIPS': 43,
                        'MNE': 1.33,
                        'MSP': 121,
                        'MTH': 92,
                        'MYB': 3.9,
                        'NDC': 165,
                        'NEBL': 0.04,
                        'NET': 3.96,
                        'NTO': 998,
                        'NXC': 13.39,
                        'NXT': 3,
                        'OAX': 15,
                        'ODN': 0.004,
                        'OMG': 2,
                        'OPT': 335,
                        'ORME': 2.8,
                        'OTN': 0.57,
                        'PAY': 3.1,
                        'PIX': 96,
                        'PLBT': 0.33,
                        'PLR': 114,
                        'PLU': 0.87,
                        'POE': 784,
                        'POLL': 3.5,
                        'PPT': 2,
                        'PRE': 32,
                        'PRG': 39,
                        'PRO': 41,
                        'PRS': 60,
                        'PTOY': 0.5,
                        'QAU': 63,
                        'QCN': 0.03,
                        'QTUM': 0.04,
                        'QVT': 64,
                        'REP': 0.02,
                        'RKC': 15,
                        'RVT': 14,
                        'SAN': 2.24,
                        'SBD': 0.03,
                        'SCL': 2.6,
                        'SISA': 1640,
                        'SKIN': 407,
                        'SMART': 0.4,
                        'SMS': 0.0375,
                        'SNC': 36,
                        'SNGLS': 4,
                        'SNM': 48,
                        'SNT': 233,
                        'STEEM': 0.01,
                        'STRAT': 0.01,
                        'STU': 14,
                        'STX': 11,
                        'SUB': 17,
                        'SUR': 3,
                        'SWT': 0.51,
                        'TAAS': 0.91,
                        'TBT': 2.37,
                        'TFL': 15,
                        'TIME': 0.03,
                        'TIX': 7.1,
                        'TKN': 1,
                        'TKR': 84,
                        'TNT': 90,
                        'TRST': 1.6,
                        'TRX': 1395,
                        'UET': 480,
                        'UGT': 15,
                        'VEN': 14,
                        'VERI': 0.037,
                        'VIB': 50,
                        'VIBE': 145,
                        'VOISE': 618,
                        'WEALTH': 0.0168,
                        'WINGS': 2.4,
                        'WTC': 0.75,
                        'XAUR': 3.23,
                        'XDN': 0.01,
                        'XEM': 15,
                        'XUC': 0.9,
                        'YOYOW': 140,
                        'ZAP': 24,
                        'ZRX': 23,
                        'ZSC': 191,
                    },
                    'deposit': {
                        'BTC': 0.0006,
                        'ETH': 0.003,
                        'BCH': 0,
                        'USDT': 0,
                        'BTG': 0,
                        'LTC': 0,
                        'ZEC': 0,
                        'XMR': 0,
                        '1ST': 0,
                        'ADX': 0,
                        'AE': 0,
                        'AEON': 0,
                        'AIR': 0,
                        'AMP': 0,
                        'ANT': 0,
                        'ARDR': 0,
                        'ARN': 0,
                        'ART': 0,
                        'ATB': 0,
                        'ATL': 0,
                        'ATM': 0,
                        'ATS': 0,
                        'AVT': 0,
                        'BAS': 0,
                        'BCN': 0,
                        'BET': 0,
                        'BKB': 0,
                        'BMC': 0,
                        'BMT': 0,
                        'BNT': 0,
                        'BQX': 0,
                        'BTM': 0,
                        'BTX': 0,
                        'BUS': 0,
                        'CCT': 0,
                        'CDT': 0,
                        'CDX': 0,
                        'CFI': 0,
                        'CLD': 0,
                        'CND': 0,
                        'CNX': 0,
                        'COSS': 0,
                        'CSNO': 0,
                        'CTR': 0,
                        'CTX': 0,
                        'CVC': 0,
                        'DBIX': 0,
                        'DCN': 0,
                        'DCT': 0,
                        'DDF': 0,
                        'DENT': 0,
                        'DGB': 0,
                        'DGD': 0,
                        'DICE': 0,
                        'DLT': 0,
                        'DNT': 0,
                        'DOGE': 0,
                        'DOV': 0,
                        'DRPU': 0,
                        'DRT': 0,
                        'DSH': 0,
                        'EBET': 0,
                        'EBTC': 0,
                        'EBTCOLD': 0,
                        'ECAT': 0,
                        'EDG': 0,
                        'EDO': 0,
                        'ELE': 0,
                        'ELM': 0,
                        'EMC': 0,
                        'EMGO': 0,
                        'ENJ': 0,
                        'EOS': 0,
                        'ERO': 0,
                        'ETBS': 0,
                        'ETC': 0,
                        'ETP': 0,
                        'EVX': 0,
                        'EXN': 0,
                        'FRD': 0,
                        'FUEL': 0,
                        'FUN': 0,
                        'FYN': 0,
                        'FYP': 0,
                        'GNO': 0,
                        'GUP': 0,
                        'GVT': 0,
                        'HAC': 0,
                        'HDG': 0,
                        'HGT': 0,
                        'HPC': 0,
                        'HVN': 0,
                        'ICN': 0,
                        'ICO': 0,
                        'ICOS': 0,
                        'IND': 0,
                        'INDI': 0,
                        'ITS': 0,
                        'IXT': 0,
                        'KBR': 0,
                        'KICK': 0,
                        'LA': 0,
                        'LAT': 0,
                        'LIFE': 0,
                        'LRC': 0,
                        'LSK': 0,
                        'LUN': 0,
                        'MAID': 0,
                        'MANA': 0,
                        'MCAP': 0,
                        'MIPS': 0,
                        'MNE': 0,
                        'MSP': 0,
                        'MTH': 0,
                        'MYB': 0,
                        'NDC': 0,
                        'NEBL': 0,
                        'NET': 0,
                        'NTO': 0,
                        'NXC': 0,
                        'NXT': 0,
                        'OAX': 0,
                        'ODN': 0,
                        'OMG': 0,
                        'OPT': 0,
                        'ORME': 0,
                        'OTN': 0,
                        'PAY': 0,
                        'PIX': 0,
                        'PLBT': 0,
                        'PLR': 0,
                        'PLU': 0,
                        'POE': 0,
                        'POLL': 0,
                        'PPT': 0,
                        'PRE': 0,
                        'PRG': 0,
                        'PRO': 0,
                        'PRS': 0,
                        'PTOY': 0,
                        'QAU': 0,
                        'QCN': 0,
                        'QTUM': 0,
                        'QVT': 0,
                        'REP': 0,
                        'RKC': 0,
                        'RVT': 0,
                        'SAN': 0,
                        'SBD': 0,
                        'SCL': 0,
                        'SISA': 0,
                        'SKIN': 0,
                        'SMART': 0,
                        'SMS': 0,
                        'SNC': 0,
                        'SNGLS': 0,
                        'SNM': 0,
                        'SNT': 0,
                        'STEEM': 0,
                        'STRAT': 0,
                        'STU': 0,
                        'STX': 0,
                        'SUB': 0,
                        'SUR': 0,
                        'SWT': 0,
                        'TAAS': 0,
                        'TBT': 0,
                        'TFL': 0,
                        'TIME': 0,
                        'TIX': 0,
                        'TKN': 0,
                        'TKR': 0,
                        'TNT': 0,
                        'TRST': 0,
                        'TRX': 0,
                        'UET': 0,
                        'UGT': 0,
                        'VEN': 0,
                        'VERI': 0,
                        'VIB': 0,
                        'VIBE': 0,
                        'VOISE': 0,
                        'WEALTH': 0,
                        'WINGS': 0,
                        'WTC': 0,
                        'XAUR': 0,
                        'XDN': 0,
                        'XEM': 0,
                        'XUC': 0,
                        'YOYOW': 0,
                        'ZAP': 0,
                        'ZRX': 0,
                        'ZSC': 0,
                    },
                },
            },
        });
    }

    commonCurrencyCode (currency) {
        let currencies = {
            'XBT': 'BTC',
            'DRK': 'DASH',
            'CAT': 'BitClave',
            'USD': 'USDT',
        };
        if (currency in currencies)
            return currencies[currency];
        return currency;
    }

    feeToPrecision (symbol, fee) {
        return this.truncate (fee, 8);
    }

    async fetchMarkets () {
        let markets = await this.publicGetSymbol ();
        let result = [];
        for (let i = 0; i < markets.length; i++) {
            let market = markets[i];
            let id = market['id'];
            let baseId = market['baseCurrency'];
            let quoteId = market['quoteCurrency'];
            let base = this.commonCurrencyCode (baseId);
            let quote = this.commonCurrencyCode (quoteId);
            let symbol = base + '/' + quote;
            let lot = parseFloat (market['quantityIncrement']);
            let step = parseFloat (market['tickSize']);
            let precision = {
                'price': this.precisionFromString (market['tickSize']),
                'amount': this.precisionFromString (market['quantityIncrement']),
            };
            let taker = parseFloat (market['takeLiquidityRate']);
            let maker = parseFloat (market['provideLiquidityRate']);
            result.push (this.extend (this.fees['trading'], {
                'info': market,
                'id': id,
                'symbol': symbol,
                'base': base,
                'quote': quote,
                'baseId': baseId,
                'quoteId': quoteId,
                'active': true,
                'lot': lot,
                'step': step,
                'taker': taker,
                'maker': maker,
                'precision': precision,
                'limits': {
                    'amount': {
                        'min': lot,
                        'max': undefined,
                    },
                    'price': {
                        'min': step,
                        'max': undefined,
                    },
                    'cost': {
                        'min': lot * step,
                        'max': undefined,
                    },
                },
            }));
        }
        return result;
    }

    async fetchCurrencies (params = {}) {
        let currencies = await this.publicGetCurrency (params);
        let result = {};
        for (let i = 0; i < currencies.length; i++) {
            let currency = currencies[i];
            let id = currency['id'];
            // todo: will need to rethink the fees
            // to add support for multiple withdrawal/deposit methods and
            // differentiated fees for each particular method
            let precision = 8; // default precision, todo: fix "magic constants"
            let code = this.commonCurrencyCode (id);
            let payin = currency['payinEnabled'];
            let payout = currency['payoutEnabled'];
            let transfer = currency['transferEnabled'];
            let active = payin && payout && transfer;
            let status = 'ok';
            if ('disabled' in currency)
                if (currency['disabled'])
                    status = 'disabled';
            let type = (currency['crypto']) ? 'crypto' : 'fiat';
            result[code] = {
                'id': id,
                'code': code,
                'type': type,
                'payin': payin,
                'payout': payout,
                'transfer': transfer,
                'info': currency,
                'name': currency['fullName'],
                'active': active,
                'status': status,
                'fee': undefined, // todo: redesign
                'precision': precision,
                'limits': {
                    'amount': {
                        'min': Math.pow (10, -precision),
                        'max': Math.pow (10, precision),
                    },
                    'price': {
                        'min': Math.pow (10, -precision),
                        'max': Math.pow (10, precision),
                    },
                    'cost': {
                        'min': undefined,
                        'max': undefined,
                    },
                    'withdraw': {
                        'min': undefined,
                        'max': Math.pow (10, precision),
                    },
                },
            };
        }
        return result;
    }

    async fetchBalance (params = {}) {
        await this.loadMarkets ();
        let type = this.safeString (params, 'type', 'trading');
        let method = 'privateGet' + this.capitalize (type) + 'Balance';
        let balances = await this[method] ();
        let result = { 'info': balances };
        for (let b = 0; b < balances.length; b++) {
            let balance = balances[b];
            let code = balance['currency'];
            let currency = this.commonCurrencyCode (code);
            let account = {
                'free': parseFloat (balance['available']),
                'used': parseFloat (balance['reserved']),
                'total': 0.0,
            };
            account['total'] = this.sum (account['free'], account['used']);
            result[currency] = account;
        }
        return this.parseBalance (result);
    }

    parseOHLCV (ohlcv, market = undefined, timeframe = '1d', since = undefined, limit = undefined) {
        let timestamp = this.parse8601 (ohlcv['timestamp']);
        return [
            timestamp,
            parseFloat (ohlcv['open']),
            parseFloat (ohlcv['max']),
            parseFloat (ohlcv['min']),
            parseFloat (ohlcv['close']),
            parseFloat (ohlcv['volumeQuote']),
        ];
    }

    async fetchOHLCV (symbol, timeframe = '1m', since = undefined, limit = undefined, params = {}) {
        await this.loadMarkets ();
        let market = this.market (symbol);
        let request = {
            'symbol': market['id'],
            'period': this.timeframes[timeframe],
        };
        if (limit)
            request['limit'] = limit;
        let response = await this.publicGetCandlesSymbol (this.extend (request, params));
        return this.parseOHLCVs (response, market, timeframe, since, limit);
    }

    async fetchOrderBook (symbol, params = {}) {
        await this.loadMarkets ();
        let orderbook = await this.publicGetOrderbookSymbol (this.extend ({
            'symbol': this.marketId (symbol),
            // 'limit': 100, // default = 100, 0 = unlimited
        }, params));
        return this.parseOrderBook (orderbook, undefined, 'bid', 'ask', 'price', 'size');
    }

    parseTicker (ticker, market = undefined) {
        let timestamp = this.parse8601 (ticker['timestamp']);
        let symbol = undefined;
        if (market)
            symbol = market['symbol'];
        return {
            'symbol': symbol,
            'timestamp': timestamp,
            'datetime': this.iso8601 (timestamp),
            'high': this.safeFloat (ticker, 'high'),
            'low': this.safeFloat (ticker, 'low'),
            'bid': this.safeFloat (ticker, 'bid'),
            'ask': this.safeFloat (ticker, 'ask'),
            'vwap': undefined,
            'open': this.safeFloat (ticker, 'open'),
            'close': this.safeFloat (ticker, 'close'),
            'first': undefined,
            'last': this.safeFloat (ticker, 'last'),
            'change': undefined,
            'percentage': undefined,
            'average': undefined,
            'baseVolume': this.safeFloat (ticker, 'volume'),
            'quoteVolume': this.safeFloat (ticker, 'volumeQuote'),
            'info': ticker,
        };
    }

    async fetchTickers (symbols = undefined, params = {}) {
        await this.loadMarkets ();
        let tickers = await this.publicGetTicker (params);
        let result = {};
        for (let i = 0; i < tickers.length; i++) {
            let ticker = tickers[i];
            let id = ticker['symbol'];
            let market = this.markets_by_id[id];
            let symbol = market['symbol'];
            result[symbol] = this.parseTicker (ticker, market);
        }
        return result;
    }

    async fetchTicker (symbol, params = {}) {
        await this.loadMarkets ();
        let market = this.market (symbol);
        let ticker = await this.publicGetTickerSymbol (this.extend ({
            'symbol': market['id'],
        }, params));
        if ('message' in ticker)
            throw new ExchangeError (this.id + ' ' + ticker['message']);
        return this.parseTicker (ticker, market);
    }

    parseTrade (trade, market = undefined) {
        let timestamp = this.parse8601 (trade['timestamp']);
        let symbol = undefined;
        if (market) {
            symbol = market['symbol'];
        } else {
            let id = trade['symbol'];
            if (id in this.markets_by_id) {
                market = this.markets_by_id[id];
                symbol = market['symbol'];
            } else {
                symbol = id;
            }
        }
        let fee = undefined;
        if ('fee' in trade) {
            let currency = market ? market['quote'] : undefined;
            fee = {
                'cost': parseFloat (trade['fee']),
                'currency': currency,
            };
        }
        let orderId = undefined;
        if ('clientOrderId' in trade)
            orderId = trade['clientOrderId'];
        let price = parseFloat (trade['price']);
        let amount = parseFloat (trade['quantity']);
        let cost = price * amount;
        return {
            'info': trade,
            'id': trade['id'].toString (),
            'order': orderId,
            'timestamp': timestamp,
            'datetime': this.iso8601 (timestamp),
            'symbol': symbol,
            'type': undefined,
            'side': trade['side'],
            'price': price,
            'amount': amount,
            'cost': cost,
            'fee': fee,
        };
    }

    async fetchTrades (symbol, since = undefined, limit = undefined, params = {}) {
        await this.loadMarkets ();
        let market = this.market (symbol);
        let response = await this.publicGetTradesSymbol (this.extend ({
            'symbol': market['id'],
        }, params));
        return this.parseTrades (response, market, since, limit);
    }

    async createOrder (symbol, type, side, amount, price = undefined, params = {}) {
        await this.loadMarkets ();
        let market = this.market (symbol);
        // their max accepted length is 32 characters
        let uuid = this.uuid ();
        let parts = uuid.split ('-');
        let clientOrderId = parts.join ('');
        clientOrderId = clientOrderId.slice (0, 32);
        amount = parseFloat (amount);
        let request = {
            'clientOrderId': clientOrderId,
            'symbol': market['id'],
            'side': side,
            'quantity': this.amountToPrecision (symbol, amount),
            'type': type,
        };
        if (type === 'limit') {
            request['price'] = this.priceToPrecision (symbol, price);
        } else {
            request['timeInForce'] = 'FOK';
        }
        let response = await this.privatePostOrder (this.extend (request, params));
        let order = this.parseOrder (response);
        let id = order['id'];
        this.orders[id] = order;
        return order;
    }

    async cancelOrder (id, symbol = undefined, params = {}) {
        await this.loadMarkets ();
        return await this.privateDeleteOrderClientOrderId (this.extend ({
            'clientOrderId': id,
        }, params));
    }

    parseOrder (order, market = undefined) {
        let created = undefined;
        if ('createdAt' in order)
            created = this.parse8601 (order['createdAt']);
        let updated = undefined;
        if ('updatedAt' in order)
            updated = this.parse8601 (order['updatedAt']);
        if (!market)
            market = this.markets_by_id[order['symbol']];
        let symbol = market['symbol'];
        let amount = this.safeFloat (order, 'quantity');
        let filled = this.safeFloat (order, 'cumQuantity');
        let status = order['status'];
        if (status === 'new') {
            status = 'open';
        } else if (status === 'suspended') {
            status = 'open';
        } else if (status === 'partiallyFilled') {
            status = 'open';
        } else if (status === 'filled') {
            status = 'closed';
        }
        let id = order['clientOrderId'].toString ();
        let price = this.safeFloat (order, 'price');
        if (typeof price === 'undefined') {
            if (id in this.orders)
                price = this.orders[id]['price'];
        }
        let remaining = undefined;
        let cost = undefined;
        if (typeof amount !== 'undefined') {
            if (typeof filled !== 'undefined') {
                remaining = amount - filled;
                if (typeof price !== 'undefined') {
                    cost = filled * price;
                }
            }
        }
        return {
            'id': id,
            'timestamp': created,
            'datetime': this.iso8601 (created),
            'created': created,
            'updated': updated,
            'status': status,
            'symbol': symbol,
            'type': order['type'],
            'side': order['side'],
            'price': price,
            'amount': amount,
            'cost': cost,
            'filled': filled,
            'remaining': remaining,
            'fee': undefined,
            'info': order,
        };
    }

    async fetchOrder (id, symbol = undefined, params = {}) {
        await this.loadMarkets ();
        let response = await this.privateGetHistoryOrder (this.extend ({
            'clientOrderId': id,
        }, params));
        let numOrders = response.length;
        if (numOrders > 0)
            return this.parseOrder (response[0]);
        throw new OrderNotFound (this.id + ' order ' + id + ' not found');
    }

    async fetchOpenOrder (id, symbol = undefined, params = {}) {
        await this.loadMarkets ();
        let response = await this.privateGetOrderClientOrderId (this.extend ({
            'clientOrderId': id,
        }, params));
        return this.parseOrder (response);
    }

    async fetchOpenOrders (symbol = undefined, since = undefined, limit = undefined, params = {}) {
        await this.loadMarkets ();
        let market = undefined;
        let request = {};
        if (symbol) {
            market = this.market (symbol);
            request['symbol'] = market['id'];
        }
        let response = await this.privateGetOrder (this.extend (request, params));
        return this.parseOrders (response, market, since, limit);
    }

    async fetchClosedOrders (symbol = undefined, since = undefined, limit = undefined, params = {}) {
        await this.loadMarkets ();
        let market = undefined;
        let request = {};
        if (symbol) {
            market = this.market (symbol);
            request['symbol'] = market['id'];
        }
        if (limit)
            request['limit'] = limit;
        if (since) {
            request['from'] = this.iso8601 (since);
        }
        let response = await this.privateGetHistoryOrder (this.extend (request, params));
        return this.parseOrders (response, market, since, limit);
    }

    async fetchMyTrades (symbol = undefined, since = undefined, limit = undefined, params = {}) {
        await this.loadMarkets ();
        let request = {
            // 'symbol': 'BTC/USD', // optional
            // 'sort': 'DESC', // or 'ASC'
            // 'by': 'timestamp', // or 'id'	String	timestamp by default, or id
            // 'from':	'Datetime or Number', // ISO 8601
            // 'till':	'Datetime or Number',
            // 'limit': 100,
            // 'offset': 0,
        };
        let market = undefined;
        if (symbol) {
            market = this.market (symbol);
            request['symbol'] = market['id'];
        }
        if (since)
            request['from'] = this.iso8601 (since);
        if (limit)
            request['limit'] = limit;
        let response = await this.privateGetHistoryTrades (this.extend (request, params));
        return this.parseTrades (response, market, since, limit);
    }

    async fetchOrderTrades (id, symbol = undefined, params = {}) {
        // The id needed here is the exchange's id, and not the clientOrderID, which is
        // the id that is stored in the unified api order id. In order the get the exchange's id,
        // you need to grab it from order['info']['id']
        await this.loadMarkets ();
        let trades = await this.privateGetHistoryOrderIdTrades (this.extend ({
            'id': id,
        }, params));
        return this.parseTrades (trades);
    }

    async createDepositAddress (code, params = {}) {
        await this.loadMarkets ();
        let currency = this.currency (code);
        let response = await this.privatePostAccountCryptoAddressCurrency ({
            'currency': currency['id'],
        });
        let address = response['address'];
        let tag = this.safeString (response, 'paymentId');
        return {
            'currency': currency,
            'address': address,
            'tag': tag,
            'status': 'ok',
            'info': response,
        };
    }

    async fetchDepositAddress (code, params = {}) {
        await this.loadMarkets ();
        let currency = this.currency (code);
        let response = await this.privateGetAccountCryptoAddressCurrency ({
            'currency': currency['id'],
        });
        let address = response['address'];
        let tag = this.safeString (response, 'paymentId');
        return {
            'currency': currency,
            'address': address,
            'tag': tag,
            'status': 'ok',
            'info': response,
        };
    }

    async withdraw (code, amount, address, tag = undefined, params = {}) {
        let currency = this.currency (code);
        let request = {
            'currency': currency['id'],
            'amount': parseFloat (amount),
            'address': address,
        };
        if (tag)
            request['paymentId'] = tag;
        let response = await this.privatePostAccountCryptoWithdraw (this.extend (request, params));
        return {
            'info': response,
            'id': response['id'],
        };
    }

    sign (path, api = 'public', method = 'GET', params = {}, headers = undefined, body = undefined) {
        let url = '/api' + '/' + this.version + '/';
        let query = this.omit (params, this.extractParams (path));
        if (api === 'public') {
            url += api + '/' + this.implodeParams (path, params);
            if (Object.keys (query).length)
                url += '?' + this.urlencode (query);
        } else {
            this.checkRequiredCredentials ();
            url += this.implodeParams (path, params);
            if (method === 'GET') {
                if (Object.keys (query).length)
                    url += '?' + this.urlencode (query);
            } else {
                if (Object.keys (query).length)
                    body = this.json (query);
            }
            let payload = this.encode (this.apiKey + ':' + this.secret);
            let auth = this.stringToBase64 (payload);
            headers = {
                'Authorization': 'Basic ' + this.decode (auth),
                'Content-Type': 'application/json',
            };
        }
        url = this.urls['api'] + url;
        return { 'url': url, 'method': method, 'body': body, 'headers': headers };
    }

    handleErrors (code, reason, url, method, headers, body) {
        if (code === 400) {
            if (body[0] === '{') {
                let response = JSON.parse (body);
                if ('error' in response) {
                    if ('message' in response['error']) {
                        let message = response['error']['message'];
                        if (message === 'Order not found') {
                            throw new OrderNotFound (this.id + ' order not found in active orders');
                        } else if (message === 'Insufficient funds') {
                            throw new InsufficientFunds (this.id + ' ' + body);
                        } else if (message === 'Duplicate clientOrderId') {
                            throw new InvalidOrder (this.id + ' ' + body);
                        }
                    }
                }
            }
            throw new ExchangeError (this.id + ' ' + body);
        }
    }

    async request (path, api = 'public', method = 'GET', params = {}, headers = undefined, body = undefined) {
        let response = await this.fetch2 (path, api, method, params, headers, body);
        if ('error' in response)
            throw new ExchangeError (this.id + ' ' + this.json (response));
        return response;
    }
}<|MERGE_RESOLUTION|>--- conflicted
+++ resolved
@@ -17,12 +17,9 @@
             'rateLimit': 1500,
             'version': '2',
             'has': {
-<<<<<<< HEAD
                 'createDepositAddress': true,
                 'fetchDepositAddress': true,
-=======
                 'CORS': true,
->>>>>>> 28d611f2
                 'fetchCurrencies': true,
                 'fetchOHLCV': true,
                 'fetchTickers': true,
