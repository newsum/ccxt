--- conflicted
+++ resolved
@@ -5,12 +5,7 @@
 const isNode    = (typeof window === 'undefined')
     , functions = require ('./functions')
     , throttle  = require ('./throttle')
-<<<<<<< HEAD
     , fetch     = require ('fetch-ponyfill')().fetch
-    , journal   = require ('./journal')
-=======
-    , fetch     = require ('./fetch')
->>>>>>> 2f3aeeb8
     , Market    = require ('./Market')
 
 const { deepExtend
