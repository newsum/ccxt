'use strict';

//  ---------------------------------------------------------------------------

const Exchange = require ('./base/Exchange');
<<<<<<< HEAD
const { ExchangeError, ArgumentsRequired, ExchangeNotAvailable, InsufficientFunds, OrderNotFound, InvalidOrder, DDoSProtection, InvalidNonce, AuthenticationError, InvalidAddress, RateLimitExceeded, PermissionDenied } = require ('./base/errors');
=======
const { ExchangeError, ArgumentsRequired, ExchangeNotAvailable, InsufficientFunds, OrderNotFound, InvalidOrder, DDoSProtection, InvalidNonce, AuthenticationError, InvalidAddress, RateLimitExceeded, PermissionDenied, NotSupported } = require ('./base/errors');
>>>>>>> 74ae9f19
const { ROUND, TRUNCATE } = require ('./base/functions/number');

//  ---------------------------------------------------------------------------

module.exports = class binance extends Exchange {
    describe () {
        return this.deepExtend (super.describe (), {
            'id': 'binance',
            'name': 'Binance',
            'countries': [ 'JP', 'MT' ], // Japan, Malta
            'rateLimit': 500,
            'certified': true,
            'pro': true,
            // new metainfo interface
            'has': {
                'fetchDepositAddress': true,
                'CORS': false,
                'fetchBidsAsks': true,
                'fetchTickers': true,
                'fetchTime': true,
                'fetchOHLCV': true,
                'fetchMyTrades': true,
                'fetchOrder': true,
                'fetchOrders': true,
                'fetchOpenOrders': true,
                'fetchClosedOrders': 'emulated',
                'withdraw': true,
                'fetchFundingFees': true,
                'fetchDeposits': true,
                'fetchWithdrawals': true,
                'fetchTransactions': false,
                'fetchTradingFee': true,
                'fetchTradingFees': true,
                'cancelAllOrders': true,
            },
            'timeframes': {
                '1m': '1m',
                '3m': '3m',
                '5m': '5m',
                '15m': '15m',
                '30m': '30m',
                '1h': '1h',
                '2h': '2h',
                '4h': '4h',
                '6h': '6h',
                '8h': '8h',
                '12h': '12h',
                '1d': '1d',
                '3d': '3d',
                '1w': '1w',
                '1M': '1M',
            },
            'urls': {
                'logo': 'https://user-images.githubusercontent.com/1294454/29604020-d5483cdc-87ee-11e7-94c7-d1a8d9169293.jpg',
                'test': {
<<<<<<< HEAD
                    'web': 'https://www.binance.com',
                    'wapi': 'https://api.binance.com/wapi/v3',
                    'sapi': 'https://api.binance.com/sapi/v1',
                    'fapiPublic': 'https://testnet.binancefuture.com/fapi/v1',
                    'fapiPrivate': 'https://testnet.binancefuture.com/fapi/v1',
                    'public': 'https://api.binance.com/api/v3',
                    'private': 'https://api.binance.com/api/v3',
                    'v3': 'https://api.binance.com/api/v3',
                    'v1': 'https://api.binance.com/api/v1',
=======
                    'fapiPublic': 'https://testnet.binancefuture.com/fapi/v1',
                    'fapiPrivate': 'https://testnet.binancefuture.com/fapi/v1',
                    'public': 'https://testnet.binance.vision/api/v3',
                    'private': 'https://testnet.binance.vision/api/v3',
                    'v3': 'https://testnet.binance.vision/api/v3',
                    'v1': 'https://testnet.binance.vision/api/v1',
>>>>>>> 74ae9f19
                },
                'api': {
                    'wapi': 'https://api.binance.com/wapi/v3',
                    'sapi': 'https://api.binance.com/sapi/v1',
                    'fapiPublic': 'https://fapi.binance.com/fapi/v1',
                    'fapiPrivate': 'https://fapi.binance.com/fapi/v1',
                    'public': 'https://api.binance.com/api/v3',
                    'private': 'https://api.binance.com/api/v3',
                    'v3': 'https://api.binance.com/api/v3',
                    'v1': 'https://api.binance.com/api/v1',
                },
                'www': 'https://www.binance.com',
                'referral': 'https://www.binance.com/?ref=10205187',
                'doc': [
                    'https://binance-docs.github.io/apidocs/spot/en',
                ],
                'api_management': 'https://www.binance.com/en/usercenter/settings/api-management',
                'fees': 'https://www.binance.com/en/fee/schedule',
            },
            'api': {
                // the API structure below will need 3-layer apidefs
                'sapi': {
                    'get': [
                        'accountSnapshot',
                        // these endpoints require this.apiKey
                        'margin/asset',
                        'margin/pair',
                        'margin/allAssets',
                        'margin/allPairs',
                        'margin/priceIndex',
                        // these endpoints require this.apiKey + this.secret
                        'asset/assetDividend',
                        'margin/loan',
                        'margin/repay',
                        'margin/account',
                        'margin/transfer',
                        'margin/interestHistory',
                        'margin/forceLiquidationRec',
                        'margin/order',
                        'margin/openOrders',
                        'margin/allOrders',
                        'margin/myTrades',
                        'margin/maxBorrowable',
                        'margin/maxTransferable',
                        'futures/transfer',
                        // https://binance-docs.github.io/apidocs/spot/en/#withdraw-sapi
                        'capital/config/getall', // get networks for withdrawing USDT ERC20 vs USDT Omni
                        'capital/deposit/address',
                        'capital/deposit/hisrec',
                        'capital/deposit/subAddress',
                        'capital/deposit/subHisrec',
                        'capital/withdraw/history',
                        'sub-account/futures/account',
                        'sub-account/futures/accountSummary',
                        'sub-account/futures/positionRisk',
                        'sub-account/margin/account',
                        'sub-account/margin/accountSummary',
                        'sub-account/status',
                        // lending endpoints
                        'lending/daily/product/list',
                        'lending/daily/userLeftQuota',
                        'lending/daily/userRedemptionQuota',
                        'lending/daily/token/position',
                        'lending/union/account',
                        'lending/union/purchaseRecord',
                        'lending/union/redemptionRecord',
                        'lending/union/interestHistory',
                        'lending/project/list',
                        'lending/project/position/list',
                        // mining endpoints
                        'mining/pub/algoList',
                        'mining/pub/coinList',
                        'mining/worker/detail',
                        'mining/worker/list',
                        'mining/payment/list',
                        'mining/statistics/user/status',
                        'mining/statistics/user/list',
                    ],
                    'post': [
                        'asset/dust',
                        'account/disableFastWithdrawSwitch',
                        'account/enableFastWithdrawSwitch',
                        'capital/withdraw/apply',
                        'margin/transfer',
                        'margin/loan',
                        'margin/repay',
                        'margin/order',
                        'sub-account/margin/enable',
                        'sub-account/margin/enable',
                        'sub-account/futures/enable',
                        'userDataStream',
                        'futures/transfer',
                        // lending
                        'lending/customizedFixed/purchase',
                        'lending/daily/purchase',
                        'lending/daily/redeem',
                    ],
                    'put': [
                        'userDataStream',
                    ],
                    'delete': [
                        'margin/order',
                        'userDataStream',
                    ],
                },
                'wapi': {
                    'post': [
                        'withdraw',
                        'sub-account/transfer',
                    ],
                    'get': [
                        'depositHistory',
                        'withdrawHistory',
                        'depositAddress',
                        'accountStatus',
                        'systemStatus',
                        'apiTradingStatus',
                        'userAssetDribbletLog',
                        'tradeFee',
                        'assetDetail',
                        'sub-account/list',
                        'sub-account/transfer/history',
                        'sub-account/assets',
                    ],
                },
                'fapiPublic': {
                    'get': [
                        'ping',
                        'time',
                        'exchangeInfo',
                        'depth',
                        'trades',
                        'historicalTrades',
                        'aggTrades',
                        'klines',
                        'fundingRate',
                        'premiumIndex',
                        'ticker/24hr',
                        'ticker/price',
                        'ticker/bookTicker',
                        'allForceOrders',
                        'openInterest',
                        'leverageBracket',
                    ],
                },
                'fapiPrivate': {
                    'get': [
                        'allOrders',
                        'openOrder',
                        'openOrders',
                        'order',
                        'account',
                        'balance',
                        'positionMargin/history',
                        'positionRisk',
                        'userTrades',
                        'income',
                    ],
                    'post': [
                        'batchOrders',
                        'positionSide/dual',
                        'positionMargin',
                        'marginType',
                        'order',
                        'leverage',
                        'listenKey',
                        'countdownCancelAll',
                    ],
                    'put': [
                        'listenKey',
                    ],
                    'delete': [
                        'batchOrders',
                        'order',
                        'allOpenOrders',
                        'listenKey',
                    ],
                },
                'v3': {
                    'get': [
                        'ticker/price',
                        'ticker/bookTicker',
                    ],
                },
                'public': {
                    'get': [
                        'ping',
                        'time',
                        'depth',
                        'trades',
                        'aggTrades',
                        'historicalTrades',
                        'klines',
                        'ticker/24hr',
                        'ticker/price',
                        'ticker/bookTicker',
                        'exchangeInfo',
                    ],
                    'put': [ 'userDataStream' ],
                    'post': [ 'userDataStream' ],
                    'delete': [ 'userDataStream' ],
                },
                'private': {
                    'get': [
                        'allOrderList', // oco
                        'openOrderList', // oco
                        'orderList', // oco
                        'order',
                        'openOrders',
                        'allOrders',
                        'account',
                        'myTrades',
                    ],
                    'post': [
                        'order/oco',
                        'order',
                        'order/test',
                    ],
                    'delete': [
                        'openOrders', // added on 2020-04-25 for canceling all open orders per symbol
                        'orderList', // oco
                        'order',
                    ],
                },
            },
            'fees': {
                'trading': {
                    'tierBased': false,
                    'percentage': true,
                    'taker': 0.001,
                    'maker': 0.001,
                },
            },
            'commonCurrencies': {
                'BCC': 'BCC', // kept for backward-compatibility https://github.com/ccxt/ccxt/issues/4848
                'YOYO': 'YOYOW',
            },
            // exchange-specific options
            'options': {
                'fetchTradesMethod': 'publicGetAggTrades', // publicGetTrades, publicGetHistoricalTrades
                'fetchTickersMethod': 'publicGetTicker24hr',
                'defaultTimeInForce': 'GTC', // 'GTC' = Good To Cancel (default), 'IOC' = Immediate Or Cancel
                'defaultType': 'spot', // 'spot', 'future'
                'hasAlreadyAuthenticatedSuccessfully': false,
                'warnOnFetchOpenOrdersWithoutSymbol': true,
                'recvWindow': 5 * 1000, // 5 sec, binance default
                'timeDifference': 0, // the difference between system clock and Binance clock
                'adjustForTimeDifference': false, // controls the adjustment logic upon instantiation
                'parseOrderToPrecision': false, // force amounts and costs in parseOrder to precision
                'newOrderRespType': {
                    'market': 'FULL', // 'ACK' for order id, 'RESULT' for full order or 'FULL' for order with fills
                    'limit': 'RESULT', // we change it from 'ACK' by default to 'RESULT'
                },
                'quoteOrderQty': true, // whether market orders support amounts in quote currency
            },
            'exceptions': {
                'API key does not exist': AuthenticationError,
                'Order would trigger immediately.': InvalidOrder,
                'Account has insufficient balance for requested action.': InsufficientFunds,
                'Rest API trading is not enabled.': ExchangeNotAvailable,
                "You don't have permission.": PermissionDenied, // {"msg":"You don't have permission.","success":false}
                'Market is closed.': ExchangeNotAvailable, // {"code":-1013,"msg":"Market is closed."}
                '-1000': ExchangeNotAvailable, // {"code":-1000,"msg":"An unknown error occured while processing the request."}
                '-1003': RateLimitExceeded, // {"code":-1003,"msg":"Too much request weight used, current limit is 1200 request weight per 1 MINUTE. Please use the websocket for live updates to avoid polling the API."}
                '-1013': InvalidOrder, // createOrder -> 'invalid quantity'/'invalid price'/MIN_NOTIONAL
                '-1021': InvalidNonce, // 'your time is ahead of server'
                '-1022': AuthenticationError, // {"code":-1022,"msg":"Signature for this request is not valid."}
                '-1100': InvalidOrder, // createOrder(symbol, 1, asdf) -> 'Illegal characters found in parameter 'price'
                '-1104': ExchangeError, // Not all sent parameters were read, read 8 parameters but was sent 9
                '-1128': ExchangeError, // {"code":-1128,"msg":"Combination of optional parameters invalid."}
                '-2010': ExchangeError, // generic error code for createOrder -> 'Account has insufficient balance for requested action.', {"code":-2010,"msg":"Rest API trading is not enabled."}, etc...
                '-2011': OrderNotFound, // cancelOrder(1, 'BTC/USDT') -> 'UNKNOWN_ORDER'
                '-2013': OrderNotFound, // fetchOrder (1, 'BTC/USDT') -> 'Order does not exist'
                '-2014': AuthenticationError, // { "code":-2014, "msg": "API-key format invalid." }
                '-2015': AuthenticationError, // "Invalid API-key, IP, or permissions for action."
            },
        });
    }

    nonce () {
        return this.milliseconds () - this.options['timeDifference'];
    }

    async fetchTime (params = {}) {
        const type = this.safeString2 (this.options, 'fetchTime', 'defaultType', 'spot');
        const method = (type === 'spot') ? 'publicGetTime' : 'fapiPublicGetTime';
        const response = await this[method] (params);
        return this.safeInteger (response, 'serverTime');
    }

    async loadTimeDifference () {
        const serverTime = await this.fetchTime ();
        const after = this.milliseconds ();
        this.options['timeDifference'] = after - serverTime;
        return this.options['timeDifference'];
    }

    async fetchMarkets (params = {}) {
        const defaultType = this.safeString2 (this.options, 'fetchMarkets', 'defaultType', 'spot');
        const type = this.safeString (params, 'type', defaultType);
        const query = this.omit (params, 'type');
        if ((type !== 'spot') && (type !== 'future')) {
            throw new ExchangeError (this.id + " does not support '" + type + "' type, set exchange.options['defaultType'] to 'spot' or 'future'"); // eslint-disable-line quotes
        }
        const method = (type === 'spot') ? 'publicGetExchangeInfo' : 'fapiPublicGetExchangeInfo';
        const response = await this[method] (query);
        //
        // spot
        //
        //     {
        //         "timezone":"UTC",
        //         "serverTime":1575416692969,
        //         "rateLimits":[
        //             {"rateLimitType":"REQUEST_WEIGHT","interval":"MINUTE","intervalNum":1,"limit":1200},
        //             {"rateLimitType":"ORDERS","interval":"SECOND","intervalNum":10,"limit":100},
        //             {"rateLimitType":"ORDERS","interval":"DAY","intervalNum":1,"limit":200000}
        //         ],
        //         "exchangeFilters":[],
        //         "symbols":[
        //             {
        //                 "symbol":"ETHBTC",
        //                 "status":"TRADING",
        //                 "baseAsset":"ETH",
        //                 "baseAssetPrecision":8,
        //                 "quoteAsset":"BTC",
        //                 "quotePrecision":8,
        //                 "baseCommissionPrecision":8,
        //                 "quoteCommissionPrecision":8,
        //                 "orderTypes":["LIMIT","LIMIT_MAKER","MARKET","STOP_LOSS_LIMIT","TAKE_PROFIT_LIMIT"],
        //                 "icebergAllowed":true,
        //                 "ocoAllowed":true,
        //                 "quoteOrderQtyMarketAllowed":true,
        //                 "isSpotTradingAllowed":true,
        //                 "isMarginTradingAllowed":true,
        //                 "filters":[
        //                     {"filterType":"PRICE_FILTER","minPrice":"0.00000100","maxPrice":"100000.00000000","tickSize":"0.00000100"},
        //                     {"filterType":"PERCENT_PRICE","multiplierUp":"5","multiplierDown":"0.2","avgPriceMins":5},
        //                     {"filterType":"LOT_SIZE","minQty":"0.00100000","maxQty":"100000.00000000","stepSize":"0.00100000"},
        //                     {"filterType":"MIN_NOTIONAL","minNotional":"0.00010000","applyToMarket":true,"avgPriceMins":5},
        //                     {"filterType":"ICEBERG_PARTS","limit":10},
        //                     {"filterType":"MARKET_LOT_SIZE","minQty":"0.00000000","maxQty":"63100.00000000","stepSize":"0.00000000"},
        //                     {"filterType":"MAX_NUM_ALGO_ORDERS","maxNumAlgoOrders":5}
        //                 ]
        //             },
        //         ],
        //     }
        //
        // futures (fapi)
        //
        //     {
        //         "timezone":"UTC",
        //         "serverTime":1575417244353,
        //         "rateLimits":[
        //             {"rateLimitType":"REQUEST_WEIGHT","interval":"MINUTE","intervalNum":1,"limit":1200},
        //             {"rateLimitType":"ORDERS","interval":"MINUTE","intervalNum":1,"limit":1200}
        //         ],
        //         "exchangeFilters":[],
        //         "symbols":[
        //             {
        //                 "symbol":"BTCUSDT",
        //                 "status":"TRADING",
        //                 "maintMarginPercent":"2.5000",
        //                 "requiredMarginPercent":"5.0000",
        //                 "baseAsset":"BTC",
        //                 "quoteAsset":"USDT",
        //                 "pricePrecision":2,
        //                 "quantityPrecision":3,
        //                 "baseAssetPrecision":8,
        //                 "quotePrecision":8,
        //                 "filters":[
        //                     {"minPrice":"0.01","maxPrice":"100000","filterType":"PRICE_FILTER","tickSize":"0.01"},
        //                     {"stepSize":"0.001","filterType":"LOT_SIZE","maxQty":"1000","minQty":"0.001"},
        //                     {"stepSize":"0.001","filterType":"MARKET_LOT_SIZE","maxQty":"1000","minQty":"0.001"},
        //                     {"limit":200,"filterType":"MAX_NUM_ORDERS"},
        //                     {"multiplierDown":"0.8500","multiplierUp":"1.1500","multiplierDecimal":"4","filterType":"PERCENT_PRICE"}
        //                 ],
        //                 "orderTypes":["LIMIT","MARKET","STOP"],
        //                 "timeInForce":["GTC","IOC","FOK","GTX"]
        //             }
        //         ]
        //     }
        //
        if (this.options['adjustForTimeDifference']) {
            await this.loadTimeDifference ();
        }
        const markets = this.safeValue (response, 'symbols');
        const result = [];
        for (let i = 0; i < markets.length; i++) {
            const market = markets[i];
            const future = ('maintMarginPercent' in market);
            const spot = !future;
            const marketType = spot ? 'spot' : 'future';
            const id = this.safeString (market, 'symbol');
            const lowercaseId = this.safeStringLower (market, 'symbol');
            const baseId = this.safeString (market, 'baseAsset');
            const quoteId = this.safeString (market, 'quoteAsset');
            const base = this.safeCurrencyCode (baseId);
            const quote = this.safeCurrencyCode (quoteId);
            const symbol = base + '/' + quote;
            const filters = this.indexBy (market['filters'], 'filterType');
            const precision = {
                'base': this.safeInteger (market, 'baseAssetPrecision'),
                'quote': this.safeInteger (market, 'quotePrecision'),
                'amount': this.safeInteger (market, 'baseAssetPrecision'),
                'price': this.safeInteger (market, 'quotePrecision'),
            };
            const status = this.safeString (market, 'status');
            const active = (status === 'TRADING');
            const entry = {
                'id': id,
                'lowercaseId': lowercaseId,
                'symbol': symbol,
                'base': base,
                'quote': quote,
                'baseId': baseId,
                'quoteId': quoteId,
                'info': market,
                'type': marketType,
                'spot': spot,
                'future': future,
                'active': active,
                'precision': precision,
                'limits': {
                    'amount': {
                        'min': Math.pow (10, -precision['amount']),
                        'max': undefined,
                    },
                    'price': {
                        'min': undefined,
                        'max': undefined,
                    },
                    'cost': {
                        'min': undefined,
                        'max': undefined,
                    },
                },
            };
            if ('PRICE_FILTER' in filters) {
                const filter = filters['PRICE_FILTER'];
                // PRICE_FILTER reports zero values for maxPrice
                // since they updated filter types in November 2018
                // https://github.com/ccxt/ccxt/issues/4286
                // therefore limits['price']['max'] doesn't have any meaningful value except undefined
                entry['limits']['price'] = {
                    'min': this.safeFloat (filter, 'minPrice'),
                    'max': undefined,
                };
                const maxPrice = this.safeFloat (filter, 'maxPrice');
                if ((maxPrice !== undefined) && (maxPrice > 0)) {
                    entry['limits']['price']['max'] = maxPrice;
                }
                entry['precision']['price'] = this.precisionFromString (filter['tickSize']);
            }
            if ('LOT_SIZE' in filters) {
                const filter = this.safeValue (filters, 'LOT_SIZE', {});
                const stepSize = this.safeString (filter, 'stepSize');
                entry['precision']['amount'] = this.precisionFromString (stepSize);
                entry['limits']['amount'] = {
                    'min': this.safeFloat (filter, 'minQty'),
                    'max': this.safeFloat (filter, 'maxQty'),
                };
            }
            if ('MARKET_LOT_SIZE' in filters) {
                const filter = this.safeValue (filters, 'MARKET_LOT_SIZE', {});
                entry['limits']['market'] = {
                    'min': this.safeFloat (filter, 'minQty'),
                    'max': this.safeFloat (filter, 'maxQty'),
                };
            }
            if ('MIN_NOTIONAL' in filters) {
                entry['limits']['cost']['min'] = this.safeFloat (filters['MIN_NOTIONAL'], 'minNotional');
            }
            result.push (entry);
        }
        return result;
    }

    calculateFee (symbol, type, side, amount, price, takerOrMaker = 'taker', params = {}) {
        const market = this.markets[symbol];
        let key = 'quote';
        const rate = market[takerOrMaker];
        let cost = amount * rate;
        let precision = market['precision']['price'];
        if (side === 'sell') {
            cost *= price;
        } else {
            key = 'base';
            precision = market['precision']['amount'];
        }
        cost = this.decimalToPrecision (cost, ROUND, precision, this.precisionMode);
        return {
            'type': takerOrMaker,
            'currency': market[key],
            'rate': rate,
            'cost': parseFloat (cost),
        };
    }

    async fetchBalance (params = {}) {
        await this.loadMarkets ();
        const defaultType = this.safeString2 (this.options, 'fetchBalance', 'defaultType', 'spot');
        const type = this.safeString (params, 'type', defaultType);
        let method = 'privateGetAccount';
        if (type === 'future') {
            method = 'fapiPrivateGetAccount';
        } else if (type === 'margin') {
            method = 'sapiGetMarginAccount';
        }
        const query = this.omit (params, 'type');
        const response = await this[method] (query);
        //
        // spot
        //
        //     {
        //         makerCommission: 10,
        //         takerCommission: 10,
        //         buyerCommission: 0,
        //         sellerCommission: 0,
        //         canTrade: true,
        //         canWithdraw: true,
        //         canDeposit: true,
        //         updateTime: 1575357359602,
        //         accountType: "MARGIN",
        //         balances: [
        //             { asset: "BTC", free: "0.00219821", locked: "0.00000000"  },
        //         ]
        //     }
        //
        // futures (fapi)
        //
        //     {
        //         "feeTier":0,
        //         "canTrade":true,
        //         "canDeposit":true,
        //         "canWithdraw":true,
        //         "updateTime":0,
        //         "totalInitialMargin":"0.00000000",
        //         "totalMaintMargin":"0.00000000",
        //         "totalWalletBalance":"4.54000000",
        //         "totalUnrealizedProfit":"0.00000000",
        //         "totalMarginBalance":"4.54000000",
        //         "totalPositionInitialMargin":"0.00000000",
        //         "totalOpenOrderInitialMargin":"0.00000000",
        //         "maxWithdrawAmount":"4.54000000",
        //         "assets":[
        //             {
        //                 "asset":"USDT",
        //                 "walletBalance":"4.54000000",
        //                 "unrealizedProfit":"0.00000000",
        //                 "marginBalance":"4.54000000",
        //                 "maintMargin":"0.00000000",
        //                 "initialMargin":"0.00000000",
        //                 "positionInitialMargin":"0.00000000",
        //                 "openOrderInitialMargin":"0.00000000",
        //                 "maxWithdrawAmount":"4.54000000"
        //             }
        //         ],
        //         "positions":[
        //             {
        //                 "symbol":"BTCUSDT",
        //                 "initialMargin":"0.00000",
        //                 "maintMargin":"0.00000",
        //                 "unrealizedProfit":"0.00000000",
        //                 "positionInitialMargin":"0.00000",
        //                 "openOrderInitialMargin":"0.00000"
        //             }
        //         ]
        //     }
        //
        const result = { 'info': response };
        if (type === 'spot') {
            const balances = this.safeValue (response, 'balances', []);
            for (let i = 0; i < balances.length; i++) {
                const balance = balances[i];
                const currencyId = this.safeString (balance, 'asset');
                const code = this.safeCurrencyCode (currencyId);
                const account = this.account ();
                account['free'] = this.safeFloat (balance, 'free');
                account['used'] = this.safeFloat (balance, 'locked');
                result[code] = account;
            }
        } else {
            const balances = this.safeValue (response, 'assets', []);
            for (let i = 0; i < balances.length; i++) {
                const balance = balances[i];
                const currencyId = this.safeString (balance, 'asset');
                const code = this.safeCurrencyCode (currencyId);
                const account = this.account ();
                account['used'] = this.safeFloat (balance, 'initialMargin');
                account['total'] = this.safeFloat (balance, 'marginBalance');
                result[code] = account;
            }
        }
        return this.parseBalance (result);
    }

    async fetchOrderBook (symbol, limit = undefined, params = {}) {
        await this.loadMarkets ();
        const market = this.market (symbol);
        const request = {
            'symbol': market['id'],
        };
        if (limit !== undefined) {
            request['limit'] = limit; // default 100, max 5000, see https://github.com/binance-exchange/binance-official-api-docs/blob/master/rest-api.md#order-book
        }
        const method = market['spot'] ? 'publicGetDepth' : 'fapiPublicGetDepth';
        const response = await this[method] (this.extend (request, params));
        const orderbook = this.parseOrderBook (response);
        orderbook['nonce'] = this.safeInteger (response, 'lastUpdateId');
        return orderbook;
    }

    parseTicker (ticker, market = undefined) {
        const timestamp = this.safeInteger (ticker, 'closeTime');
        let symbol = undefined;
        const marketId = this.safeString (ticker, 'symbol');
        if (marketId in this.markets_by_id) {
            market = this.markets_by_id[marketId];
        }
        if (market !== undefined) {
            symbol = market['symbol'];
        }
        const last = this.safeFloat (ticker, 'lastPrice');
        return {
            'symbol': symbol,
            'timestamp': timestamp,
            'datetime': this.iso8601 (timestamp),
            'high': this.safeFloat (ticker, 'highPrice'),
            'low': this.safeFloat (ticker, 'lowPrice'),
            'bid': this.safeFloat (ticker, 'bidPrice'),
            'bidVolume': this.safeFloat (ticker, 'bidQty'),
            'ask': this.safeFloat (ticker, 'askPrice'),
            'askVolume': this.safeFloat (ticker, 'askQty'),
            'vwap': this.safeFloat (ticker, 'weightedAvgPrice'),
            'open': this.safeFloat (ticker, 'openPrice'),
            'close': last,
            'last': last,
            'previousClose': this.safeFloat (ticker, 'prevClosePrice'), // previous day close
            'change': this.safeFloat (ticker, 'priceChange'),
            'percentage': this.safeFloat (ticker, 'priceChangePercent'),
            'average': undefined,
            'baseVolume': this.safeFloat (ticker, 'volume'),
            'quoteVolume': this.safeFloat (ticker, 'quoteVolume'),
            'info': ticker,
        };
    }

    async fetchStatus (params = {}) {
        const response = await this.wapiGetSystemStatus (params);
        let status = this.safeValue (response, 'status');
        if (status !== undefined) {
            status = (status === 0) ? 'ok' : 'maintenance';
            this.status = this.extend (this.status, {
                'status': status,
                'updated': this.milliseconds (),
            });
        }
        return this.status;
    }

    async fetchTicker (symbol, params = {}) {
        await this.loadMarkets ();
        const market = this.market (symbol);
        const request = {
            'symbol': market['id'],
        };
        const method = market['spot'] ? 'publicGetTicker24hr' : 'fapiPublicGetTicker24hr';
        const response = await this[method] (this.extend (request, params));
        return this.parseTicker (response, market);
    }

    parseTickers (rawTickers, symbols = undefined) {
        const tickers = [];
        for (let i = 0; i < rawTickers.length; i++) {
            tickers.push (this.parseTicker (rawTickers[i]));
        }
        return this.filterByArray (tickers, 'symbol', symbols);
    }

    async fetchBidsAsks (symbols = undefined, params = {}) {
        await this.loadMarkets ();
        const defaultType = this.safeString2 (this.options, 'fetchBidsAsks', 'defaultType', 'spot');
        const type = this.safeString (params, 'type', defaultType);
        const query = this.omit (params, 'type');
        const method = (type === 'spot') ? 'publicGetTickerBookTicker' : 'fapiPublicGetTickerBookTicker';
        const response = await this[method] (query);
        return this.parseTickers (response, symbols);
    }

    async fetchTickers (symbols = undefined, params = {}) {
        await this.loadMarkets ();
        const method = this.options['fetchTickersMethod'];
        const response = await this[method] (params);
        return this.parseTickers (response, symbols);
    }

    parseOHLCV (ohlcv, market = undefined, timeframe = '1m', since = undefined, limit = undefined) {
        return [
            this.safeInteger (ohlcv, 0),
            this.safeFloat (ohlcv, 1),
            this.safeFloat (ohlcv, 2),
            this.safeFloat (ohlcv, 3),
            this.safeFloat (ohlcv, 4),
            this.safeFloat (ohlcv, 5),
        ];
    }

    async fetchOHLCV (symbol, timeframe = '1m', since = undefined, limit = undefined, params = {}) {
        await this.loadMarkets ();
        const market = this.market (symbol);
        const request = {
            'symbol': market['id'],
            'interval': this.timeframes[timeframe],
        };
        if (since !== undefined) {
            request['startTime'] = since;
        }
        if (limit !== undefined) {
            request['limit'] = limit; // default == max == 500
        }
        const method = market['spot'] ? 'publicGetKlines' : 'fapiPublicGetKlines';
        const response = await this[method] (this.extend (request, params));
        return this.parseOHLCVs (response, market, timeframe, since, limit);
    }

    parseTrade (trade, market = undefined) {
        if ('isDustTrade' in trade) {
            return this.parseDustTrade (trade, market);
        }
        //
        // aggregate trades
        // https://github.com/binance-exchange/binance-official-api-docs/blob/master/rest-api.md#compressedaggregate-trades-list
        //
        //     {
        //         "a": 26129,         // Aggregate tradeId
        //         "p": "0.01633102",  // Price
        //         "q": "4.70443515",  // Quantity
        //         "f": 27781,         // First tradeId
        //         "l": 27781,         // Last tradeId
        //         "T": 1498793709153, // Timestamp
        //         "m": true,          // Was the buyer the maker?
        //         "M": true           // Was the trade the best price match?
        //     }
        //
        // recent public trades and old public trades
        // https://github.com/binance-exchange/binance-official-api-docs/blob/master/rest-api.md#recent-trades-list
        // https://github.com/binance-exchange/binance-official-api-docs/blob/master/rest-api.md#old-trade-lookup-market_data
        //
        //     {
        //         "id": 28457,
        //         "price": "4.00000100",
        //         "qty": "12.00000000",
        //         "time": 1499865549590,
        //         "isBuyerMaker": true,
        //         "isBestMatch": true
        //     }
        //
        // private trades
        // https://github.com/binance-exchange/binance-official-api-docs/blob/master/rest-api.md#account-trade-list-user_data
        //
        //     {
        //         "symbol": "BNBBTC",
        //         "id": 28457,
        //         "orderId": 100234,
        //         "price": "4.00000100",
        //         "qty": "12.00000000",
        //         "commission": "10.10000000",
        //         "commissionAsset": "BNB",
        //         "time": 1499865549590,
        //         "isBuyer": true,
        //         "isMaker": false,
        //         "isBestMatch": true
        //     }
        //
        // futures trades
        // https://binance-docs.github.io/apidocs/futures/en/#account-trade-list-user_data
        //
        //     {
        //       "accountId": 20,
        //       "buyer": False,
        //       "commission": "-0.07819010",
        //       "commissionAsset": "USDT",
        //       "counterPartyId": 653,
        //       "id": 698759,
        //       "maker": False,
        //       "orderId": 25851813,
        //       "price": "7819.01",
        //       "qty": "0.002",
        //       "quoteQty": "0.01563",
        //       "realizedPnl": "-0.91539999",
        //       "side": "SELL",
        //       "symbol": "BTCUSDT",
        //       "time": 1569514978020
        //     }
        //
        const timestamp = this.safeInteger2 (trade, 'T', 'time');
        const price = this.safeFloat2 (trade, 'p', 'price');
        const amount = this.safeFloat2 (trade, 'q', 'qty');
        const id = this.safeString2 (trade, 'a', 'id');
        let side = undefined;
        const orderId = this.safeString (trade, 'orderId');
        if ('m' in trade) {
            side = trade['m'] ? 'sell' : 'buy'; // this is reversed intentionally
        } else if ('isBuyerMaker' in trade) {
            side = trade['isBuyerMaker'] ? 'sell' : 'buy';
        } else if ('side' in trade) {
            side = this.safeStringLower (trade, 'side');
        } else {
            if ('isBuyer' in trade) {
                side = trade['isBuyer'] ? 'buy' : 'sell'; // this is a true side
            }
        }
        let fee = undefined;
        if ('commission' in trade) {
            fee = {
                'cost': this.safeFloat (trade, 'commission'),
                'currency': this.safeCurrencyCode (this.safeString (trade, 'commissionAsset')),
            };
        }
        let takerOrMaker = undefined;
        if ('isMaker' in trade) {
            takerOrMaker = trade['isMaker'] ? 'maker' : 'taker';
        }
        let symbol = undefined;
        if (market === undefined) {
            const marketId = this.safeString (trade, 'symbol');
            market = this.safeValue (this.markets_by_id, marketId);
        }
        if (market !== undefined) {
            symbol = market['symbol'];
        }
        let cost = undefined;
        if ((price !== undefined) && (amount !== undefined)) {
            cost = price * amount;
        }
        return {
            'info': trade,
            'timestamp': timestamp,
            'datetime': this.iso8601 (timestamp),
            'symbol': symbol,
            'id': id,
            'order': orderId,
            'type': undefined,
            'side': side,
            'takerOrMaker': takerOrMaker,
            'price': price,
            'amount': amount,
            'cost': cost,
            'fee': fee,
        };
    }

    async fetchTrades (symbol, since = undefined, limit = undefined, params = {}) {
        await this.loadMarkets ();
        const market = this.market (symbol);
        const request = {
            'symbol': market['id'],
            // 'fromId': 123,    // ID to get aggregate trades from INCLUSIVE.
            // 'startTime': 456, // Timestamp in ms to get aggregate trades from INCLUSIVE.
            // 'endTime': 789,   // Timestamp in ms to get aggregate trades until INCLUSIVE.
            // 'limit': 500,     // default = 500, maximum = 1000
        };
        const defaultType = this.safeString2 (this.options, 'fetchTrades', 'defaultType', 'spot');
        const type = this.safeString (params, 'type', defaultType);
        const query = this.omit (params, 'type');
        const defaultMethod = (type === 'future') ? 'fapiPublicGetTrades' : 'publicGetTrades';
        let method = this.safeString (this.options, 'fetchTradesMethod', defaultMethod);
        if (method === 'publicGetAggTrades') {
            if (since !== undefined) {
                request['startTime'] = since;
                // https://github.com/ccxt/ccxt/issues/6400
                // https://github.com/binance-exchange/binance-official-api-docs/blob/master/rest-api.md#compressedaggregate-trades-list
                request['endTime'] = this.sum (since, 3600000);
            }
            if (type === 'future') {
                method = 'fapiPublicGetAggTrades';
            }
        } else if ((method === 'publicGetHistoricalTrades') && (type === 'future')) {
            method = 'fapiPublicGetHistoricalTrades';
        }
        if (limit !== undefined) {
            request['limit'] = limit; // default = 500, maximum = 1000
        }
        //
        // Caveats:
        // - default limit (500) applies only if no other parameters set, trades up
        //   to the maximum limit may be returned to satisfy other parameters
        // - if both limit and time window is set and time window contains more
        //   trades than the limit then the last trades from the window are returned
        // - 'tradeId' accepted and returned by this method is "aggregate" trade id
        //   which is different from actual trade id
        // - setting both fromId and time window results in error
        const response = await this[method] (this.extend (request, query));
        //
        // aggregate trades
        //
        //     [
        //         {
        //             "a": 26129,         // Aggregate tradeId
        //             "p": "0.01633102",  // Price
        //             "q": "4.70443515",  // Quantity
        //             "f": 27781,         // First tradeId
        //             "l": 27781,         // Last tradeId
        //             "T": 1498793709153, // Timestamp
        //             "m": true,          // Was the buyer the maker?
        //             "M": true           // Was the trade the best price match?
        //         }
        //     ]
        //
        // recent public trades and historical public trades
        //
        //     [
        //         {
        //             "id": 28457,
        //             "price": "4.00000100",
        //             "qty": "12.00000000",
        //             "time": 1499865549590,
        //             "isBuyerMaker": true,
        //             "isBestMatch": true
        //         }
        //     ]
        //
        return this.parseTrades (response, market, since, limit);
    }

    parseOrderStatus (status) {
        const statuses = {
            'NEW': 'open',
            'PARTIALLY_FILLED': 'open',
            'FILLED': 'closed',
            'CANCELED': 'canceled',
            'PENDING_CANCEL': 'canceling', // currently unused
            'REJECTED': 'rejected',
            'EXPIRED': 'canceled',
        };
        return this.safeString (statuses, status, status);
    }

    parseOrder (order, market = undefined) {
        //
        //  spot
        //
        //     {
        //         "symbol": "LTCBTC",
        //         "orderId": 1,
        //         "clientOrderId": "myOrder1",
        //         "price": "0.1",
        //         "origQty": "1.0",
        //         "executedQty": "0.0",
        //         "cummulativeQuoteQty": "0.0",
        //         "status": "NEW",
        //         "timeInForce": "GTC",
        //         "type": "LIMIT",
        //         "side": "BUY",
        //         "stopPrice": "0.0",
        //         "icebergQty": "0.0",
        //         "time": 1499827319559,
        //         "updateTime": 1499827319559,
        //         "isWorking": true
        //     }
        //
        //  futures
        //
        //     {
        //         "symbol": "BTCUSDT",
        //         "orderId": 1,
        //         "clientOrderId": "myOrder1",
        //         "price": "0.1",
        //         "origQty": "1.0",
        //         "executedQty": "1.0",
        //         "cumQuote": "10.0",
        //         "status": "NEW",
        //         "timeInForce": "GTC",
        //         "type": "LIMIT",
        //         "side": "BUY",
        //         "stopPrice": "0.0",
        //         "updateTime": 1499827319559
        //     }
        //
        const status = this.parseOrderStatus (this.safeString (order, 'status'));
        let symbol = undefined;
        const marketId = this.safeString (order, 'symbol');
        if (marketId in this.markets_by_id) {
            market = this.markets_by_id[marketId];
        }
        if (market !== undefined) {
            symbol = market['symbol'];
        }
        let timestamp = undefined;
        if ('time' in order) {
            timestamp = this.safeInteger (order, 'time');
        } else if ('transactTime' in order) {
            timestamp = this.safeInteger (order, 'transactTime');
        }
        let price = this.safeFloat (order, 'price');
        const amount = this.safeFloat (order, 'origQty');
        const filled = this.safeFloat (order, 'executedQty');
        let remaining = undefined;
        // - Spot/Margin market: cummulativeQuoteQty
        // - Futures market: cumQuote.
        //   Note this is not the actual cost, since Binance futures uses leverage to calculate margins.
        let cost = this.safeFloat2 (order, 'cummulativeQuoteQty', 'cumQuote');
        if (filled !== undefined) {
            if (amount !== undefined) {
                remaining = amount - filled;
                if (this.options['parseOrderToPrecision']) {
                    remaining = parseFloat (this.amountToPrecision (symbol, remaining));
                }
                remaining = Math.max (remaining, 0.0);
            }
            if (price !== undefined) {
                if (cost === undefined) {
                    cost = price * filled;
                }
            }
        }
        const id = this.safeString (order, 'orderId');
        let type = this.safeStringLower (order, 'type');
        if (type === 'market') {
            if (price === 0.0) {
                if ((cost !== undefined) && (filled !== undefined)) {
                    if ((cost > 0) && (filled > 0)) {
                        price = cost / filled;
                        if (this.options['parseOrderToPrecision']) {
                            price = parseFloat (this.priceToPrecision (symbol, price));
                        }
                    }
                }
            }
        } else if (type === 'limit_maker') {
            type = 'limit';
        }
        const side = this.safeStringLower (order, 'side');
        let fee = undefined;
        let trades = undefined;
        const fills = this.safeValue (order, 'fills');
        if (fills !== undefined) {
            trades = this.parseTrades (fills, market);
            const numTrades = trades.length;
            if (numTrades > 0) {
                cost = trades[0]['cost'];
                fee = {
                    'cost': trades[0]['fee']['cost'],
                    'currency': trades[0]['fee']['currency'],
                };
                for (let i = 1; i < trades.length; i++) {
                    cost = this.sum (cost, trades[i]['cost']);
                    fee['cost'] = this.sum (fee['cost'], trades[i]['fee']['cost']);
                }
            }
        }
        let average = undefined;
        if (cost !== undefined) {
            if (filled) {
                average = cost / filled;
                if (this.options['parseOrderToPrecision']) {
                    average = parseFloat (this.priceToPrecision (symbol, average));
                }
            }
            if (this.options['parseOrderToPrecision']) {
                cost = parseFloat (this.costToPrecision (symbol, cost));
            }
        }
        const clientOrderId = this.safeString (order, 'clientOrderId');
        return {
            'info': order,
            'id': id,
            'clientOrderId': clientOrderId,
            'timestamp': timestamp,
            'datetime': this.iso8601 (timestamp),
            'lastTradeTimestamp': undefined,
            'symbol': symbol,
            'type': type,
            'side': side,
            'price': price,
            'amount': amount,
            'cost': cost,
            'average': average,
            'filled': filled,
            'remaining': remaining,
            'status': status,
            'fee': fee,
            'trades': trades,
        };
    }

    async createOrder (symbol, type, side, amount, price = undefined, params = {}) {
        await this.loadMarkets ();
        const market = this.market (symbol);
        // the next 5 lines are added to support for testing orders
        let method = market['spot'] ? 'privatePostOrder' : 'fapiPrivatePostOrder';
        if (market['spot']) {
            const test = this.safeValue (params, 'test', false);
            if (test) {
                method += 'Test';
                params = this.omit (params, 'test');
            }
        }
        const uppercaseType = type.toUpperCase ();
        const validOrderTypes = this.safeValue (market['info'], 'orderTypes');
        if (!this.inArray (uppercaseType, validOrderTypes)) {
            throw new InvalidOrder (this.id + ' ' + type + ' is not a valid order type in ' + market['type'] + ' market ' + symbol);
        }
        const request = {
            'symbol': market['id'],
            'type': uppercaseType,
            'side': side.toUpperCase (),
        };
        const quoteOrderQty = this.safeValue (this.options, 'quoteOrderQty', false);
        if (uppercaseType === 'MARKET' && quoteOrderQty) {
            const quoteOrderQty = this.safeFloat (params, 'quoteOrderQty');
            const precision = market['precision']['price'];
            if (quoteOrderQty !== undefined) {
                request['quoteOrderQty'] = this.decimalToPrecision (quoteOrderQty, TRUNCATE, precision, this.precisionMode);
                params = this.omit (params, 'quoteOrderQty');
            } else if (price !== undefined) {
                request['quoteOrderQty'] = this.decimalToPrecision (amount * price, TRUNCATE, precision, this.precisionMode);
            } else {
                request['quantity'] = this.amountToPrecision (symbol, amount);
            }
        } else {
            request['quantity'] = this.amountToPrecision (symbol, amount);
        }
        if (market['spot']) {
            request['newOrderRespType'] = this.safeValue (this.options['newOrderRespType'], type, 'RESULT'); // 'ACK' for order id, 'RESULT' for full order or 'FULL' for order with fills
        }
        let timeInForceIsRequired = false;
        let priceIsRequired = false;
        let stopPriceIsRequired = false;
        if (uppercaseType === 'LIMIT') {
            priceIsRequired = true;
            timeInForceIsRequired = true;
        } else if ((uppercaseType === 'STOP_LOSS') || (uppercaseType === 'TAKE_PROFIT')) {
            stopPriceIsRequired = true;
            if (market['future']) {
                priceIsRequired = true;
            }
        } else if ((uppercaseType === 'STOP_LOSS_LIMIT') || (uppercaseType === 'TAKE_PROFIT_LIMIT')) {
            stopPriceIsRequired = true;
            priceIsRequired = true;
            timeInForceIsRequired = true;
        } else if (uppercaseType === 'LIMIT_MAKER') {
            priceIsRequired = true;
        } else if (uppercaseType === 'STOP') {
            stopPriceIsRequired = true;
            priceIsRequired = true;
        } else if (uppercaseType === 'STOP_MARKET') {
            stopPriceIsRequired = true;
        }
        if (priceIsRequired) {
            if (price === undefined) {
                throw new InvalidOrder (this.id + ' createOrder method requires a price argument for a ' + type + ' order');
            }
            request['price'] = this.priceToPrecision (symbol, price);
        }
        if (timeInForceIsRequired) {
            request['timeInForce'] = this.options['defaultTimeInForce']; // 'GTC' = Good To Cancel (default), 'IOC' = Immediate Or Cancel
        }
        if (stopPriceIsRequired) {
            const stopPrice = this.safeFloat (params, 'stopPrice');
            if (stopPrice === undefined) {
                throw new InvalidOrder (this.id + ' createOrder method requires a stopPrice extra param for a ' + type + ' order');
            } else {
                params = this.omit (params, 'stopPrice');
                request['stopPrice'] = this.priceToPrecision (symbol, stopPrice);
            }
        }
        const response = await this[method] (this.extend (request, params));
        return this.parseOrder (response, market);
    }

    async fetchOrder (id, symbol = undefined, params = {}) {
        if (symbol === undefined) {
            throw new ArgumentsRequired (this.id + ' fetchOrder requires a symbol argument');
        }
        await this.loadMarkets ();
        const market = this.market (symbol);
        const method = market['spot'] ? 'privateGetOrder' : 'fapiPrivateGetOrder';
        const request = {
            'symbol': market['id'],
        };
        const origClientOrderId = this.safeValue (params, 'origClientOrderId');
        if (origClientOrderId !== undefined) {
            request['origClientOrderId'] = origClientOrderId;
        } else {
            request['orderId'] = parseInt (id);
        }
        const response = await this[method] (this.extend (request, params));
        return this.parseOrder (response, market);
    }

    async fetchOrders (symbol = undefined, since = undefined, limit = undefined, params = {}) {
        if (symbol === undefined) {
            throw new ArgumentsRequired (this.id + ' fetchOrders requires a symbol argument');
        }
        await this.loadMarkets ();
        const market = this.market (symbol);
        const request = {
            'symbol': market['id'],
        };
        if (since !== undefined) {
            request['startTime'] = since;
        }
        if (limit !== undefined) {
            request['limit'] = limit;
        }
        const method = market['spot'] ? 'privateGetAllOrders' : 'fapiPrivateGetAllOrders';
        const response = await this[method] (this.extend (request, params));
        //
        //  Spot:
        //     [
        //         {
        //             "symbol": "LTCBTC",
        //             "orderId": 1,
        //             "clientOrderId": "myOrder1",
        //             "price": "0.1",
        //             "origQty": "1.0",
        //             "executedQty": "0.0",
        //             "cummulativeQuoteQty": "0.0",
        //             "status": "NEW",
        //             "timeInForce": "GTC",
        //             "type": "LIMIT",
        //             "side": "BUY",
        //             "stopPrice": "0.0",
        //             "icebergQty": "0.0",
        //             "time": 1499827319559,
        //             "updateTime": 1499827319559,
        //             "isWorking": true
        //         }
        //     ]
        //
        //  Futures:
        //     [
        //         {
        //             "symbol": "BTCUSDT",
        //             "orderId": 1,
        //             "clientOrderId": "myOrder1",
        //             "price": "0.1",
        //             "origQty": "1.0",
        //             "executedQty": "1.0",
        //             "cumQuote": "10.0",
        //             "status": "NEW",
        //             "timeInForce": "GTC",
        //             "type": "LIMIT",
        //             "side": "BUY",
        //             "stopPrice": "0.0",
        //             "updateTime": 1499827319559
        //         }
        //     ]
        //
        return this.parseOrders (response, market, since, limit);
    }

    async fetchOpenOrders (symbol = undefined, since = undefined, limit = undefined, params = {}) {
        await this.loadMarkets ();
        let market = undefined;
        let query = undefined;
        let type = undefined;
        const request = {};
        if (symbol !== undefined) {
            market = this.market (symbol);
            request['symbol'] = market['id'];
            type = market['type'];
            query = params;
        } else if (this.options['warnOnFetchOpenOrdersWithoutSymbol']) {
            const symbols = this.symbols;
            const numSymbols = symbols.length;
            const fetchOpenOrdersRateLimit = parseInt (numSymbols / 2);
            throw new ExchangeError (this.id + ' fetchOpenOrders WARNING: fetching open orders without specifying a symbol is rate-limited to one call per ' + fetchOpenOrdersRateLimit.toString () + ' seconds. Do not call this method frequently to avoid ban. Set ' + this.id + '.options["warnOnFetchOpenOrdersWithoutSymbol"] = false to suppress this warning message.');
        } else {
            const defaultType = this.safeString2 (this.options, 'fetchOpenOrders', 'defaultType', 'spot');
            type = this.safeString (params, 'type', defaultType);
            query = this.omit (params, 'type');
        }
        const method = (type === 'spot') ? 'privateGetOpenOrders' : 'fapiPrivateGetOpenOrders';
        const response = await this[method] (this.extend (request, query));
        return this.parseOrders (response, market, since, limit);
    }

    async fetchClosedOrders (symbol = undefined, since = undefined, limit = undefined, params = {}) {
        const orders = await this.fetchOrders (symbol, since, limit, params);
        return this.filterBy (orders, 'status', 'closed');
    }

    async cancelOrder (id, symbol = undefined, params = {}) {
        if (symbol === undefined) {
            throw new ArgumentsRequired (this.id + ' cancelOrder requires a symbol argument');
        }
        await this.loadMarkets ();
        const market = this.market (symbol);
        // https://github.com/ccxt/ccxt/issues/6507
        const origClientOrderId = this.safeValue (params, 'origClientOrderId');
        const request = {
            'symbol': market['id'],
            // 'orderId': parseInt (id),
            // 'origClientOrderId': id,
        };
        if (origClientOrderId === undefined) {
            request['orderId'] = parseInt (id);
        } else {
            request['origClientOrderId'] = origClientOrderId;
        }
        const method = market['spot'] ? 'privateDeleteOrder' : 'fapiPrivateDeleteOrder';
        const response = await this[method] (this.extend (request, params));
        return this.parseOrder (response);
    }

    async cancelAllOrders (symbol = undefined, params = {}) {
        if (symbol === undefined) {
            throw new ArgumentsRequired (this.id + ' cancelAllOrders requires a symbol argument');
        }
        await this.loadMarkets ();
        const market = this.market (symbol);
        const request = {
            'symbol': market['id'],
        };
        const defaultType = this.safeString2 (this.options, 'cancelAllOrders', 'defaultType', 'spot');
        const type = this.safeString (params, 'type', defaultType);
        const query = this.omit (params, 'type');
        const method = (type === 'spot') ? 'privateDeleteOpenOrders' : 'fapiPrivateDeleteAllOpenOrders';
        const response = await this[method] (this.extend (request, query));
        if (Array.isArray (response)) {
            return this.parseOrders (response, market);
        } else {
            return response;
        }
    }

    async fetchMyTrades (symbol = undefined, since = undefined, limit = undefined, params = {}) {
        if (symbol === undefined) {
            throw new ArgumentsRequired (this.id + ' fetchMyTrades requires a symbol argument');
        }
        await this.loadMarkets ();
        const market = this.market (symbol);
        const method = market['spot'] ? 'privateGetMyTrades' : 'fapiPrivateGetUserTrades';
        const request = {
            'symbol': market['id'],
        };
        if (since !== undefined) {
            request['startTime'] = since;
        }
        if (limit !== undefined) {
            request['limit'] = limit;
        }
        const response = await this[method] (this.extend (request, params));
        //
        // spot trade
        //     [
        //         {
        //             "symbol": "BNBBTC",
        //             "id": 28457,
        //             "orderId": 100234,
        //             "price": "4.00000100",
        //             "qty": "12.00000000",
        //             "commission": "10.10000000",
        //             "commissionAsset": "BNB",
        //             "time": 1499865549590,
        //             "isBuyer": true,
        //             "isMaker": false,
        //             "isBestMatch": true,
        //         }
        //     ]
        //
        // futures trade
        //
        //     [
        //         {
        //             "accountId": 20,
        //             "buyer": False,
        //             "commission": "-0.07819010",
        //             "commissionAsset": "USDT",
        //             "counterPartyId": 653,
        //             "id": 698759,
        //             "maker": False,
        //             "orderId": 25851813,
        //             "price": "7819.01",
        //             "qty": "0.002",
        //             "quoteQty": "0.01563",
        //             "realizedPnl": "-0.91539999",
        //             "side": "SELL",
        //             "symbol": "BTCUSDT",
        //             "time": 1569514978020
        //         }
        //     ]
        return this.parseTrades (response, market, since, limit);
    }

    async fetchMyDustTrades (symbol = undefined, since = undefined, limit = undefined, params = {}) {
        //
        // Binance provides an opportunity to trade insignificant (i.e. non-tradable and non-withdrawable)
        // token leftovers (of any asset) into `BNB` coin which in turn can be used to pay trading fees with it.
        // The corresponding trades history is called the `Dust Log` and can be requested via the following end-point:
        // https://github.com/binance-exchange/binance-official-api-docs/blob/master/wapi-api.md#dustlog-user_data
        //
        await this.loadMarkets ();
        const response = await this.wapiGetUserAssetDribbletLog (params);
        // { success:    true,
        //   results: { total:    1,
        //               rows: [ {     transfered_total: "1.06468458",
        //                         service_charge_total: "0.02172826",
        //                                      tran_id: 2701371634,
        //                                         logs: [ {              tranId:  2701371634,
        //                                                   serviceChargeAmount: "0.00012819",
        //                                                                   uid: "35103861",
        //                                                                amount: "0.8012",
        //                                                           operateTime: "2018-10-07 17:56:07",
        //                                                      transferedAmount: "0.00628141",
        //                                                             fromAsset: "ADA"                  } ],
        //                                 operate_time: "2018-10-07 17:56:06"                                } ] } }
        const results = this.safeValue (response, 'results', {});
        const rows = this.safeValue (results, 'rows', []);
        const data = [];
        for (let i = 0; i < rows.length; i++) {
            const logs = rows[i]['logs'];
            for (let j = 0; j < logs.length; j++) {
                logs[j]['isDustTrade'] = true;
                data.push (logs[j]);
            }
        }
        const trades = this.parseTrades (data, undefined, since, limit);
        return this.filterBySinceLimit (trades, since, limit);
    }

    parseDustTrade (trade, market = undefined) {
        // {              tranId:  2701371634,
        //   serviceChargeAmount: "0.00012819",
        //                   uid: "35103861",
        //                amount: "0.8012",
        //           operateTime: "2018-10-07 17:56:07",
        //      transferedAmount: "0.00628141",
        //             fromAsset: "ADA"                  },
        const orderId = this.safeString (trade, 'tranId');
        const timestamp = this.parse8601 (this.safeString (trade, 'operateTime'));
        const tradedCurrency = this.safeCurrencyCode (this.safeString (trade, 'fromAsset'));
        const earnedCurrency = this.currency ('BNB')['code'];
        const applicantSymbol = earnedCurrency + '/' + tradedCurrency;
        let tradedCurrencyIsQuote = false;
        if (applicantSymbol in this.markets) {
            tradedCurrencyIsQuote = true;
        }
        //
        // Warning
        // Binance dust trade `fee` is already excluded from the `BNB` earning reported in the `Dust Log`.
        // So the parser should either set the `fee.cost` to `0` or add it on top of the earned
        // BNB `amount` (or `cost` depending on the trade `side`). The second of the above options
        // is much more illustrative and therefore preferable.
        //
        const fee = {
            'currency': earnedCurrency,
            'cost': this.safeFloat (trade, 'serviceChargeAmount'),
        };
        let symbol = undefined;
        let amount = undefined;
        let cost = undefined;
        let side = undefined;
        if (tradedCurrencyIsQuote) {
            symbol = applicantSymbol;
            amount = this.sum (this.safeFloat (trade, 'transferedAmount'), fee['cost']);
            cost = this.safeFloat (trade, 'amount');
            side = 'buy';
        } else {
            symbol = tradedCurrency + '/' + earnedCurrency;
            amount = this.safeFloat (trade, 'amount');
            cost = this.sum (this.safeFloat (trade, 'transferedAmount'), fee['cost']);
            side = 'sell';
        }
        let price = undefined;
        if (cost !== undefined) {
            if (amount) {
                price = cost / amount;
            }
        }
        const id = undefined;
        const type = undefined;
        const takerOrMaker = undefined;
        return {
            'id': id,
            'timestamp': timestamp,
            'datetime': this.iso8601 (timestamp),
            'symbol': symbol,
            'order': orderId,
            'type': type,
            'takerOrMaker': takerOrMaker,
            'side': side,
            'amount': amount,
            'price': price,
            'cost': cost,
            'fee': fee,
            'info': trade,
        };
    }

    async fetchDeposits (code = undefined, since = undefined, limit = undefined, params = {}) {
        await this.loadMarkets ();
        let currency = undefined;
        const request = {};
        if (code !== undefined) {
            currency = this.currency (code);
            request['asset'] = currency['id'];
        }
        if (since !== undefined) {
            request['startTime'] = since;
            // max 3 months range https://github.com/ccxt/ccxt/issues/6495
            request['endTime'] = this.sum (since, 7776000000);
        }
        const response = await this.wapiGetDepositHistory (this.extend (request, params));
        //
        //     {     success:    true,
        //       depositList: [ { insertTime:  1517425007000,
        //                            amount:  0.3,
        //                           address: "0x0123456789abcdef",
        //                        addressTag: "",
        //                              txId: "0x0123456789abcdef",
        //                             asset: "ETH",
        //                            status:  1                                                                    } ] }
        //
        return this.parseTransactions (response['depositList'], currency, since, limit);
    }

    async fetchWithdrawals (code = undefined, since = undefined, limit = undefined, params = {}) {
        await this.loadMarkets ();
        let currency = undefined;
        const request = {};
        if (code !== undefined) {
            currency = this.currency (code);
            request['asset'] = currency['id'];
        }
        if (since !== undefined) {
            request['startTime'] = since;
            // max 3 months range https://github.com/ccxt/ccxt/issues/6495
            request['endTime'] = this.sum (since, 7776000000);
        }
        const response = await this.wapiGetWithdrawHistory (this.extend (request, params));
        //
        //     { withdrawList: [ {      amount:  14,
        //                             address: "0x0123456789abcdef...",
        //                         successTime:  1514489710000,
        //                      transactionFee:  0.01,
        //                          addressTag: "",
        //                                txId: "0x0123456789abcdef...",
        //                                  id: "0123456789abcdef...",
        //                               asset: "ETH",
        //                           applyTime:  1514488724000,
        //                              status:  6                       },
        //                       {      amount:  7600,
        //                             address: "0x0123456789abcdef...",
        //                         successTime:  1515323226000,
        //                      transactionFee:  0.01,
        //                          addressTag: "",
        //                                txId: "0x0123456789abcdef...",
        //                                  id: "0123456789abcdef...",
        //                               asset: "ICN",
        //                           applyTime:  1515322539000,
        //                              status:  6                       }  ],
        //            success:    true                                         }
        //
        return this.parseTransactions (response['withdrawList'], currency, since, limit);
    }

    parseTransactionStatusByType (status, type = undefined) {
        const statusesByType = {
            'deposit': {
                '0': 'pending',
                '1': 'ok',
            },
            'withdrawal': {
                '0': 'pending', // Email Sent
                '1': 'canceled', // Cancelled (different from 1 = ok in deposits)
                '2': 'pending', // Awaiting Approval
                '3': 'failed', // Rejected
                '4': 'pending', // Processing
                '5': 'failed', // Failure
                '6': 'ok', // Completed
            },
        };
        const statuses = this.safeValue (statusesByType, type, {});
        return this.safeString (statuses, status, status);
    }

    parseTransaction (transaction, currency = undefined) {
        //
        // fetchDeposits
        //
        //     {
        //         insertTime:  1517425007000,
        //         amount:  0.3,
        //         address: "0x0123456789abcdef",
        //         addressTag: "",
        //         txId: "0x0123456789abcdef",
        //         asset: "ETH",
        //         status:  1
        //     }
        //
        // fetchWithdrawals
        //
        //     {
        //         amount:  14,
        //         address: "0x0123456789abcdef...",
        //         successTime:  1514489710000,
        //         transactionFee:  0.01,
        //         addressTag: "",
        //         txId: "0x0123456789abcdef...",
        //         id: "0123456789abcdef...",
        //         asset: "ETH",
        //         applyTime:  1514488724000,
        //         status:  6
        //     }
        //
        const id = this.safeString (transaction, 'id');
        const address = this.safeString (transaction, 'address');
        let tag = this.safeString (transaction, 'addressTag'); // set but unused
        if (tag !== undefined) {
            if (tag.length < 1) {
                tag = undefined;
            }
        }
        const txid = this.safeString (transaction, 'txId');
        const currencyId = this.safeString (transaction, 'asset');
        const code = this.safeCurrencyCode (currencyId, currency);
        let timestamp = undefined;
        const insertTime = this.safeInteger (transaction, 'insertTime');
        const applyTime = this.safeInteger (transaction, 'applyTime');
        let type = this.safeString (transaction, 'type');
        if (type === undefined) {
            if ((insertTime !== undefined) && (applyTime === undefined)) {
                type = 'deposit';
                timestamp = insertTime;
            } else if ((insertTime === undefined) && (applyTime !== undefined)) {
                type = 'withdrawal';
                timestamp = applyTime;
            }
        }
        const status = this.parseTransactionStatusByType (this.safeString (transaction, 'status'), type);
        const amount = this.safeFloat (transaction, 'amount');
        const feeCost = this.safeFloat (transaction, 'transactionFee');
        let fee = undefined;
        if (feeCost !== undefined) {
            fee = { 'currency': code, 'cost': feeCost };
        }
        return {
            'info': transaction,
            'id': id,
            'txid': txid,
            'timestamp': timestamp,
            'datetime': this.iso8601 (timestamp),
            'address': address,
            'tag': tag,
            'type': type,
            'amount': amount,
            'currency': code,
            'status': status,
            'updated': undefined,
            'fee': fee,
        };
    }

    async fetchDepositAddress (code, params = {}) {
        await this.loadMarkets ();
        const currency = this.currency (code);
        const request = {
            'asset': currency['id'],
        };
        const response = await this.wapiGetDepositAddress (this.extend (request, params));
        const success = this.safeValue (response, 'success');
        if ((success === undefined) || !success) {
            throw new InvalidAddress (this.id + ' fetchDepositAddress returned an empty response – create the deposit address in the user settings first.');
        }
        const address = this.safeString (response, 'address');
        const tag = this.safeString (response, 'addressTag');
        this.checkAddress (address);
        return {
            'currency': code,
            'address': this.checkAddress (address),
            'tag': tag,
            'info': response,
        };
    }

    async fetchFundingFees (codes = undefined, params = {}) {
        const response = await this.wapiGetAssetDetail (params);
        //
        //     {
        //         "success": true,
        //         "assetDetail": {
        //             "CTR": {
        //                 "minWithdrawAmount": "70.00000000", //min withdraw amount
        //                 "depositStatus": false,//deposit status
        //                 "withdrawFee": 35, // withdraw fee
        //                 "withdrawStatus": true, //withdraw status
        //                 "depositTip": "Delisted, Deposit Suspended" //reason
        //             },
        //             "SKY": {
        //                 "minWithdrawAmount": "0.02000000",
        //                 "depositStatus": true,
        //                 "withdrawFee": 0.01,
        //                 "withdrawStatus": true
        //             }
        //         }
        //     }
        //
        const detail = this.safeValue (response, 'assetDetail', {});
        const ids = Object.keys (detail);
        const withdrawFees = {};
        for (let i = 0; i < ids.length; i++) {
            const id = ids[i];
            const code = this.safeCurrencyCode (id);
            withdrawFees[code] = this.safeFloat (detail[id], 'withdrawFee');
        }
        return {
            'withdraw': withdrawFees,
            'deposit': {},
            'info': response,
        };
    }

    async withdraw (code, amount, address, tag = undefined, params = {}) {
        this.checkAddress (address);
        await this.loadMarkets ();
        const currency = this.currency (code);
        // name is optional, can be overrided via params
        const name = address.slice (0, 20);
        const request = {
            'asset': currency['id'],
            'address': address,
            'amount': parseFloat (amount),
            'name': name, // name is optional, can be overrided via params
            // https://binance-docs.github.io/apidocs/spot/en/#withdraw-sapi
            // issue sapiGetCapitalConfigGetall () to get networks for withdrawing USDT ERC20 vs USDT Omni
            // 'network': 'ETH', // 'BTC', 'TRX', etc, optional
        };
        if (tag !== undefined) {
            request['addressTag'] = tag;
        }
        const response = await this.wapiPostWithdraw (this.extend (request, params));
        return {
            'info': response,
            'id': this.safeString (response, 'id'),
        };
    }

    parseTradingFee (fee, market = undefined) {
        //
        //     {
        //         "symbol": "ADABNB",
        //         "maker": 0.9000,
        //         "taker": 1.0000
        //     }
        //
        const marketId = this.safeString (fee, 'symbol');
        let symbol = marketId;
        if (marketId in this.markets_by_id) {
            const market = this.markets_by_id[marketId];
            symbol = market['symbol'];
        }
        return {
            'info': fee,
            'symbol': symbol,
            'maker': this.safeFloat (fee, 'maker'),
            'taker': this.safeFloat (fee, 'taker'),
        };
    }

    async fetchTradingFee (symbol, params = {}) {
        await this.loadMarkets ();
        const market = this.market (symbol);
        const request = {
            'symbol': market['id'],
        };
        const response = await this.wapiGetTradeFee (this.extend (request, params));
        //
        //     {
        //         "tradeFee": [
        //             {
        //                 "symbol": "ADABNB",
        //                 "maker": 0.9000,
        //                 "taker": 1.0000
        //             }
        //         ],
        //         "success": true
        //     }
        //
        const tradeFee = this.safeValue (response, 'tradeFee', []);
        const first = this.safeValue (tradeFee, 0, {});
        return this.parseTradingFee (first);
    }

    async fetchTradingFees (params = {}) {
        await this.loadMarkets ();
        const response = await this.wapiGetTradeFee (params);
        //
        //     {
        //         "tradeFee": [
        //             {
        //                 "symbol": "ADABNB",
        //                 "maker": 0.9000,
        //                 "taker": 1.0000
        //             }
        //         ],
        //         "success": true
        //     }
        //
        const tradeFee = this.safeValue (response, 'tradeFee', []);
        const result = {};
        for (let i = 0; i < tradeFee.length; i++) {
            const fee = this.parseTradingFee (tradeFee[i]);
            const symbol = fee['symbol'];
            result[symbol] = fee;
        }
        return result;
    }

    sign (path, api = 'public', method = 'GET', params = {}, headers = undefined, body = undefined) {
        if (!(api in this.urls['api'])) {
            throw new NotSupported (this.id + ' does not have a testnet/sandbox URL for ' + api + ' endpoints');
        }
        let url = this.urls['api'][api];
        url += '/' + path;
        if (api === 'wapi') {
            url += '.html';
        }
        const userDataStream = (path === 'userDataStream') || (path === 'listenKey');
        if (path === 'historicalTrades') {
            if (this.apiKey) {
                headers = {
                    'X-MBX-APIKEY': this.apiKey,
                };
            } else {
                throw new AuthenticationError (this.id + ' historicalTrades endpoint requires `apiKey` credential');
            }
        } else if (userDataStream) {
            if (this.apiKey) {
                // v1 special case for userDataStream
                body = this.urlencode (params);
                headers = {
                    'X-MBX-APIKEY': this.apiKey,
                    'Content-Type': 'application/x-www-form-urlencoded',
                };
            } else {
                throw new AuthenticationError (this.id + ' userDataStream endpoint requires `apiKey` credential');
            }
        }
        if ((api === 'private') || (api === 'sapi') || (api === 'wapi' && path !== 'systemStatus') || (api === 'fapiPrivate')) {
            this.checkRequiredCredentials ();
            let query = undefined;
            if ((api === 'sapi') && (path === 'asset/dust')) {
                query = this.urlencodeWithArrayRepeat (this.extend ({
                    'timestamp': this.nonce (),
                    'recvWindow': this.options['recvWindow'],
                }, params));
            } else if (path === 'batchOrders') {
                query = this.rawencode (this.extend ({
                    'timestamp': this.nonce (),
                    'recvWindow': this.options['recvWindow'],
                }, params));
            } else {
                query = this.urlencode (this.extend ({
                    'timestamp': this.nonce (),
                    'recvWindow': this.options['recvWindow'],
                }, params));
            }
            const signature = this.hmac (this.encode (query), this.encode (this.secret));
            query += '&' + 'signature=' + signature;
            headers = {
                'X-MBX-APIKEY': this.apiKey,
            };
            if ((method === 'GET') || (method === 'DELETE') || (api === 'wapi')) {
                url += '?' + query;
            } else {
                body = query;
                headers['Content-Type'] = 'application/x-www-form-urlencoded';
            }
        } else {
            // userDataStream endpoints are public, but POST, PUT, DELETE
            // therefore they don't accept URL query arguments
            // https://github.com/ccxt/ccxt/issues/5224
            if (!userDataStream) {
                if (Object.keys (params).length) {
                    url += '?' + this.urlencode (params);
                }
            }
        }
        return { 'url': url, 'method': method, 'body': body, 'headers': headers };
    }

    handleErrors (code, reason, url, method, headers, body, response, requestHeaders, requestBody) {
        if ((code === 418) || (code === 429)) {
            throw new DDoSProtection (this.id + ' ' + code.toString () + ' ' + reason + ' ' + body);
        }
        // error response in a form: { "code": -1013, "msg": "Invalid quantity." }
        // following block cointains legacy checks against message patterns in "msg" property
        // will switch "code" checks eventually, when we know all of them
        if (code >= 400) {
            if (body.indexOf ('Price * QTY is zero or less') >= 0) {
                throw new InvalidOrder (this.id + ' order cost = amount * price is zero or less ' + body);
            }
            if (body.indexOf ('LOT_SIZE') >= 0) {
                throw new InvalidOrder (this.id + ' order amount should be evenly divisible by lot size ' + body);
            }
            if (body.indexOf ('PRICE_FILTER') >= 0) {
                throw new InvalidOrder (this.id + ' order price is invalid, i.e. exceeds allowed price precision, exceeds min price or max price limits or is invalid float value in general, use this.priceToPrecision (symbol, amount) ' + body);
            }
        }
        if (body.length > 0) {
            if (body[0] === '{') {
                // check success value for wapi endpoints
                // response in format {'msg': 'The coin does not exist.', 'success': true/false}
                const success = this.safeValue (response, 'success', true);
                if (!success) {
                    const message = this.safeString (response, 'msg');
                    let parsedMessage = undefined;
                    if (message !== undefined) {
                        try {
                            parsedMessage = JSON.parse (message);
                        } catch (e) {
                            // do nothing
                            parsedMessage = undefined;
                        }
                        if (parsedMessage !== undefined) {
                            response = parsedMessage;
                        }
                    }
                }
                const message = this.safeString (response, 'msg');
                if (message !== undefined) {
                    this.throwExactlyMatchedException (this.exceptions, message, this.id + ' ' + message);
                }
                // checks against error codes
                const error = this.safeString (response, 'code');
                if (error !== undefined) {
                    // https://github.com/ccxt/ccxt/issues/6501
                    if (error === '200') {
                        return;
                    }
                    // a workaround for {"code":-2015,"msg":"Invalid API-key, IP, or permissions for action."}
                    // despite that their message is very confusing, it is raised by Binance
                    // on a temporary ban, the API key is valid, but disabled for a while
                    if ((error === '-2015') && this.options['hasAlreadyAuthenticatedSuccessfully']) {
                        throw new DDoSProtection (this.id + ' temporary banned: ' + body);
                    }
                    const feedback = this.id + ' ' + body;
                    this.throwExactlyMatchedException (this.exceptions, error, feedback);
                    throw new ExchangeError (feedback);
                }
                if (!success) {
                    throw new ExchangeError (this.id + ' ' + body);
                }
            }
        }
    }

    async request (path, api = 'public', method = 'GET', params = {}, headers = undefined, body = undefined) {
        const response = await this.fetch2 (path, api, method, params, headers, body);
        // a workaround for {"code":-2015,"msg":"Invalid API-key, IP, or permissions for action."}
        if ((api === 'private') || (api === 'wapi')) {
            this.options['hasAlreadyAuthenticatedSuccessfully'] = true;
        }
        return response;
    }
};<|MERGE_RESOLUTION|>--- conflicted
+++ resolved
@@ -3,11 +3,7 @@
 //  ---------------------------------------------------------------------------
 
 const Exchange = require ('./base/Exchange');
-<<<<<<< HEAD
-const { ExchangeError, ArgumentsRequired, ExchangeNotAvailable, InsufficientFunds, OrderNotFound, InvalidOrder, DDoSProtection, InvalidNonce, AuthenticationError, InvalidAddress, RateLimitExceeded, PermissionDenied } = require ('./base/errors');
-=======
 const { ExchangeError, ArgumentsRequired, ExchangeNotAvailable, InsufficientFunds, OrderNotFound, InvalidOrder, DDoSProtection, InvalidNonce, AuthenticationError, InvalidAddress, RateLimitExceeded, PermissionDenied, NotSupported } = require ('./base/errors');
->>>>>>> 74ae9f19
 const { ROUND, TRUNCATE } = require ('./base/functions/number');
 
 //  ---------------------------------------------------------------------------
@@ -63,24 +59,12 @@
             'urls': {
                 'logo': 'https://user-images.githubusercontent.com/1294454/29604020-d5483cdc-87ee-11e7-94c7-d1a8d9169293.jpg',
                 'test': {
-<<<<<<< HEAD
-                    'web': 'https://www.binance.com',
-                    'wapi': 'https://api.binance.com/wapi/v3',
-                    'sapi': 'https://api.binance.com/sapi/v1',
-                    'fapiPublic': 'https://testnet.binancefuture.com/fapi/v1',
-                    'fapiPrivate': 'https://testnet.binancefuture.com/fapi/v1',
-                    'public': 'https://api.binance.com/api/v3',
-                    'private': 'https://api.binance.com/api/v3',
-                    'v3': 'https://api.binance.com/api/v3',
-                    'v1': 'https://api.binance.com/api/v1',
-=======
                     'fapiPublic': 'https://testnet.binancefuture.com/fapi/v1',
                     'fapiPrivate': 'https://testnet.binancefuture.com/fapi/v1',
                     'public': 'https://testnet.binance.vision/api/v3',
                     'private': 'https://testnet.binance.vision/api/v3',
                     'v3': 'https://testnet.binance.vision/api/v3',
                     'v1': 'https://testnet.binance.vision/api/v1',
->>>>>>> 74ae9f19
                 },
                 'api': {
                     'wapi': 'https://api.binance.com/wapi/v3',
